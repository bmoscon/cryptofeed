## Changelog

### 1.6.2
<<<<<<< HEAD
  * Feature: Support for Coingecko aggregated data per coin, to be used with a new data channel 'profile'
  * Feature: Support for Whale Alert on-chain transaction data per coin, to be used with a new data channel 'transactions'
=======
  * Feature: Add GCP Pub/Sub backend
>>>>>>> 1a7ce5d6
  * Bugfix: Fix aggregated callbacks (Renko and OHLCV) when used with exchanges that support order types
  * Bugfix: Fix broken example/demo code
  * Feature: New data channel - `futures_index` - demonstrated in ByBit
  * Feature: Add stop callback when exiting loop, add stop method placeholder for base callbacks
  * Bugfix: Fix NBBO callback
  * Feature: Orderbook sequence number validation for HitBTC
  * Feature: Kraken orderbook checksum support in Kraken
  * Feature: KrakenFutures sequence number check added
  * Feature: Add optional caching to postgres backend
  * Feature: New Exchange - Binance Delivery
  * Feature: Liquidation for OKEX
  * Bugfix: Adjust ping interval on websocket connection, some exchanges require pings more frequently
  * Feature: Checksum validation for orderbooks on OKEX and OKCoin
  * Feature: Use rotating log handler
  * Bugfix: Later versions of aiokafka break kafka backend
  * Bugfix: Huobi sends empty book updates for delisted pairs
  * Bugfix: Harden channel map usage in Kraken

### 1.6.1 (2020-11-12)
  * Feature: New kwarg for exchange feed - `snapshot_interval` - used to control number of snapshot updates sent to client
  * Feature: Support for rabbitmq message routing
  * Feature: Support for raw file playback. Will be useful for testing features and building out new test suites for cryptofeed. 
  * Feature: Arctic library quota can be configured, new default is unlimited
  * Feature: New exchange: Probit
  * Bugfix: Correctly store receipt timestamp in mongo backend
  * Bugfix: FTX - set a funding rate requests limit constant (10 requests per second, 60 seconds pause between loops)
  * Bugfix: Open Interest data on FTX erroneously had timestamps set to None
  * Update: Binance Jersey shutdown - feed removed
  
### 1.6.0 (2020-09-28)
  * Feature: Validate FTX book checksums (optionally enabled)
  * Bugfix: Subscribing only to open interest on binance futures gave connection errors
  * Feature: Authentication for Influxdb 1.x
  * Feature: Override logging defaults with environment variables (filename and log level)
  * Bugfix: For Coinbase L3 books need to ignore/drop some change updates (per docs)
  * Bugfix: Obey rate limits when using Coinbase REST API to get L3 book snapshots
  * Bugfix: Ignore auction updates from Gemini
  * Feature: Add order type (limit/market) for Kraken Trades
  * Feature: Exchange specific information available via info classmethod - contains pairs, data channels and tick size
  * Feature: Funding data supported on HuobiSwap
  * Bugfix: Fix broken mongo callbacks in backends

### 1.5.1 (2020-08-26)
  * Bugfix: #136 - Kraken Rate limiting
  * Feature: Funding data on Binance Futures
  * Bugfix: Support new Huobi tradeId field, old id field deprecated
  * Bugfix: Unclear errors when unsupported data feeds used
  * Bugfix: Handle order status messages more gracefully in Coinbase
  * Bugfix: Fix Kraken pair mappings
  * Feature: New Exchange - Gate.io
  * Feature: Remove \_SWAP, \_FUTURE channel (and callback) types - determine correct type at subscribe time based on symbol
  * Docs: Add documentation about callbacks
  * Feature: Deribit provides sequence number for book updates - check them to ensure no messages lost
  * Bugfix: Fix timestamp on Binance Futures Open Interest
  * Bugfix: Update/standardize liquidation callbacks
  * Feature: Update Upbit subscription methods based on updated docs
  * Bugfix: Ticker not working correctly on Binance Futures
  * Feature: Liquidations callbacks for backends

### 1.5.0 (2020-07-31)
  * Feature: New Exchange - FTX US
  * Feature: Add funding data to rest library
  * Bugfix: DSX updated their api, websocket no longer supported. Removing DSX
  * Feature: Websocket client now uses unbounded message queue
  * Feature: Support for HuobiDM next quarter contracts
  * Bugfix: Fix datetime fields in elasticsearch
  * Feature: BinanceFutures: support ticker, open interest and Liquidation, FTX: support open interest and liquidations, Deribit: liquidations support
  * Bugfix: Fix receipt timestamps in Postgres backend
  * Bugfix: Huobi Swap Init

### 1.4.1 (2020-05-22)
  * Feature: Support for disabling timeouts on feeds
  * Bugfix: #224 Ignore newly added trading pairs in Poloniex while running
  * Feature: New exchange, DSX
  * Bugfix: Bybit updated their API, websocket subscription to L2 book data needed to be updated
  * Bugfix: Deribit subscription condensed into a single message to avoid issues with rate limit
  * Bugfix: Funding interval for bitmex not converted to integer
  * Bugfix: HuobiSwap missing from feedhandler
  * Feature: Optional flag on Feed to enable check for crossed books
  * Feature: Blockchain Exchange

### 1.3.1 (2020-03-17)
  * Feature: Add missing update detection to orderbooks in Binance
  * Feature: REST support for FTX
  * Feature: Added new field, receipt timestamp, to all callbacks. This contains the time the message was received by cryptofeed.
  * Feature: Upbit Exchange Support

### 1.3.0 (2020-02-11)
  * Bugfix: Enabling multiple symbols on Bitmex with deltas and max depth configured could cause crashes.
  * Bugfix: Default open interest callback missing
  * Change: Mongo backend stores book data in BSON
  * Feature: Open Interest callbacks added to all backends
  * Change: Instrument removed in favor of open interest
  * Bugfix: Huobi feedhandlers not properly setting forced indicator for book updates, breaking deltas
  * Bugfix: Some kraken futures funding fields not always populated
  * Feature: Open interest updates for kraken futures
  * Feature: Open interest updates for Deribit
  * Bugfix: FTX ticker can have Nones for bid/ask
  * Feature: InfluxDB 2.0 support
  * Bugfix: Deribit funding only available on perpetuals
  * Feature: Enable deltas (with out max depth) on exchanges that do not support them

### 1.2.0 (2020-01-18)
  * Feature: New exchange: Binance Futures
  * Feature: New Exchange: Binance Jersey
  * Feature: Funding data on Kraken Futures
  * Feature: User defined pair separator (default still -)
  * Feature: Postgres backend
  * Feature: Deribit Funding
  * Bugfix: Deribit subscriptions using config subscribed to symbols incorrectly
  * Bugfix: Some RabbitMQ messages were missing symbol and exchange data
  * Feature: Open interest data for OKEX swaps

### 1.1.0 (2019-11-14)
  * Feature: User enabled logging of exchange messages on error
  * Refactor: Overhaul of backends - new base classes and simplified code
  * Bugfix: Handle i messages from poloniex more correctly
  * Bugfix: Report bittrex errors correctly
  * Feature: New exchange: Bitcoin.com
  * Feature: New exchange: BinanceUS
  * Feature: New exchange: Bitmax
  * Feature: Ability to store raw messages from exchanges

### 1.0.1 (2019-09-30)
  * Feature: Backfill Bitmex historical trade data from S3 Bucket
  * Feature: RabbitMQ backend
  * Feature: Custom Depth and deltas for all L2 book updates
  * Feature: Support new 100ms book diff channel on binance
  * Feature: Bittrex exchange support
  * Feature: Ticker support in Redis and Kafka Backends
  * Feature: Ticker callbacks require/contain timestamp
  * Feature: Renko Aggregation
  * Bugfix: Max Depth without deltas should only send updates when book changes
  * Bugfix: Update count and previous book now associated with pair

### 1.0.0 (2019-08-18)
  * Bugfix #113: Fix remaining exchanges who are not reporting timestamps correctly
  * Feature: Generated timestamps now based on message receipt by feedhandler
  * Feature: Multi-callback support
  * Feature: Rework ZMQ using pub/sub with topics
  * Feature: FTX Exchange
  * Feature: Gemini subscriptions now work like all other exchanges
  * Feature: Use unique id for each feed (as opposed to feed id/name)
  * Bugfix: fix Poloniex historical trade timestamps
  * Bugfix: Bitmex L2 channel incorrectly classified
  * Feature: Kraken Futures
  * Feature: Redis backend supports UDS
  * Feature: Binance full book (L2) with deltas
  * Feature: Allow user to start event loop themselves (potentially scheduling other tasks before/after).

### 0.25.0 (2019-07-06)
  * Feature: Rest Endpoints for Historical Deribit data
  * Feature: Specify numeric datatype for InfluxDB
  * Bugfix: Greatly improve performance of book writes for InfluxDB
  * Feature: Bybit exchange support
  * Bugfix: Deribit now returning floats in decimal.Decimal
  * Feature: Elastic Search backend

### 0.24.0 (2019-06-19)
  * Bugfix: Book Delta Conversion issue in backends
  * Bugfix: Tweak BitMEX rest api to handle more errors more gracefully
  * Feature: Deribit Exchange support
  * Feature: Instrument channel
  * Bugfix: support Kraken websocket API changes
  * Bugfix: correct USDT symbol mappings for Bitfinex
  * Bugfix: Fixed mongo book backend
  * Feature: Book delta support for mongo, sockets, ZMQ

### 0.23.0 (2019-06-03)
  * Feature: Book delta support for InfluxDB
  * Feature: Swaps on OkEX

### 0.22.2 (2019-05-23)
  * Bugfix: Fix tagging issue in InfluxDB
  * Bugfix: Fix book updates in InfluxDB
  * Feature: Book delta support in Redis backends
  * Feature: Book delta support in Kafka backend

### 0.22.1 (2019-05-19)
  * Feature: Cleanup callback code
  * Feature: Poloniex subscription now behaves like other exchanges
  * Feature: Kafka Backend

### 0.22.0 (2019-05-04)
  * Bugfix: Timestamp normalization for backends were losing subsecond fidelity
  * Feature: All exchanges report timestamps in floating point unix time
  * Bugfix: Implement change in OkEx's trading pair endpoint for pair generation

### 0.21.1 (2019-04-28)
  * Feature: Config support for Coinbene, Binance, EXX, BitMEX, Bitfinex, Bitstamp, HitBTC
  * Feature: Complete clean up of public REST endpoints
  * Feature: Improved book delta example
  * Feature: Bitstamp Websocket V2 - L3 books now supported
  * Bugfix: Incorrect book building in Kraken

### 0.21.0 (2019-04-07)
  * Bugfix: Coinbase L3 Book would get in cycle of reconnecting due to missing sequence numbers
  * Feature: Kraken L2 Book Deltas
  * Feature: Book deltas streamlined and retain ordering
  * Feature: OKCoin exchange support
  * Feature: OKEx exchange support
  * Feature: Coinbene exchange support
  * Feature: Support Huobi Global and Huobi USA

### 0.20.2 (2019-03-19)
  * Bugfix: Kraken REST api using wrong symbol for trades
  * Feature: Complete work on standardizing Bitfinex rest API
  * Bugfix: Allow index symbols on Bitmex

### 0.20.1 (2019-02-16)
  * Feature: Trades sides are now labeled as Buy / Sell instead of Bid / Ask.
  * Feature: Support for the Huobi exchange
  * Bugfix: Change how exchange pairs are mapped for REST module - only map exchanges that are used
  * Bugfix #67: Ensure all trades report the taker's side

### 0.20.0 (2019-02-04)
  * Feature #57: Write updates directly to MongoDB via new backend support
  * Feature #56: Experimental support for fine grained configuration per exchange
  * Feature #58: Support Kraken websocket API
  * Feature: Only generate trading pair conversions for configured exchanges
  * Feature: Historical trade data on REST api for Kraken

### 0.19.2 (2019-01-21)
  * Feature #55: OHLCV aggregation method in backends plus support for user defined aggregators
  * Feature: EXX exchange support

### 0.19.1 (2019-01-11)
  * Bugfix: Poloniex logging had bug that prevented reconnect on missing sequence number

### 0.19.0 (2019-01-10)
  * Feature #50: Support multiple streams per websocket connection on Binance
  * Bugfix #51: Fix pairs on streams in Binance

### 0.18.0 (2018-12-15)
  * Feature: InfluxDB support via backend
  * Feature: Aggregation backend wrappers
  * Bugfix: BookDelta callback no longer needs to be an instance of BookUpdateCallback
  * Bugfix: REST module was creating duplicate log handlers
  * Bugfix: Bitfinex REST now properly handles cases when there are more than 1000 updates for a single tick

### 0.17.4 (2018-11-17)
  * Readme change for long description rendering issue

### 0.17.3 (2018-11-17)
  * Feature #41: Rework trading pairs to generate them dynamically (as opposed to hard coded)
  * Feature: When book depth configured Redis, ZMQ and UDP backends only report book changes when changed occurred in 
             depth window
  * Feature: TCP socket backend support
  * Feature: UDS backend support

### 0.17.2 (2018-11-03)
  * Bugfix #45: Bitstamp prices and sizes in L2 book are string, not decimal.Decimal
  * Feature: Binance support

### 0.17.1 (2018-10-19)
  * Bugfix #43: Coinbase L2 book used "0" rather than 0 for comparisons against decimal.Decimal
  * Feature: REST feed market data supported via normal subscription methods
  * Feature: Kraken support
  * Bugfix: Bitfinex book timestamps match expected bitfinex timestamps (in ms)

### 0.17.0 (2018-10-13)
  * Feature: Timestamps for orderbooks and book deltas
  * Feature #40: NBBO now uses best bid/ask from L2 books
  * Feature #28: GDAX now renamed Coinbase and uses coinbase endpoints
  * Feature: ZeroMQ backend. Write updates directly to zmq connection
  * Feature: UDP Socket backend. Write updates directly to UDP socket

### 0.16.0 (2018-10-4)
  * Feature: L2 books are now all price aggregated amounts, L3 books are price aggregated orders
  * Book deltas supported on all feeds
  * Bugfix: Fix NBBO feed

### 0.15.0 (2018-09-29)
  * Feature: GDAX/Coinbase rest support - trades, order status, etc
  * Feature: Arctic backend, supports writing to arctic directly on trade/funding updates
  * Bugfix: #36 Update poloniex to use new trading pairs and handle sequence numbers
  * Bugfix: Improve Bitfinex orderbooks and handle sequence numbers
  * Bugfix: GDAX and Bitmex orderbook and logging improvements

### 0.14.1 (2018-09-14)
  * Added some docstrings
  * Feature: Add exchanges by name to feedhandler. Easier to instantiate a feedhandler from config
  * Logging improvements
  * Bugfix: non-gathered futures were suppressing exceptions when multiple feeds are configured. Changed to tasks 
  * Redis backend uses a connection pool

### 0.14.0 (2018-09-04)
  * Feature: support for writing order books directly to redis
  * Feature: ability to specify book depth for redis updates

### 0.13.3 (2018-08-31)
  * Feature: normalize bitfinex funding symbols

### 0.13.2 (2018-08-31)
  * Bugfix: fix symbol in bitfinex rest

### 0.13.1 (2018-08-31)
  * Feature: access rest endpoints via getitem / []
  * Bugfix: #31 - funding channel broke gemini
  * Feature: Book deltas for GDAX
  * Bugfix: Fix intervals on Bitmex (rest)

### 0.13.0 (2018-08-22)
  * Feature: Funding data from Bitmex on ws
  * Feature: Funding historical data via rest
  * Bugfix: Python 3.7 compatibility
  * Feature: Rest trade APIs are now generators
  * Feature: funding data on bitfinex - ws and rest

### 0.12.0 (2018-08-20)
  * Bugfix: Handle 429s in Bitmex (REST)
  * Feature: Redis backend for trades to write updates directly to redis
  * Bugfix: issue #27 - Bitmex trades missing timestamps

### 0.11.1 (2018-08-18)
  * Bitfinex and Bitmex historical trade data via REST
  * Bugfix: interval incorrect for rest time ranges
  * Bugfix: lowercase attrs in Rest interface

### 0.11.0 (2018-08-05)
  * Feature: Support for delta updates for order books
  * REST api work started

### 0.10.2
  * Bugfix: Clear data structures on reconnect in bitmex
  * Feature: Support reconnecting on more connection errors
  * Feature: Timestamp support on trade feeds
  * Feature: Connection watcher will terminate and re-open idle connections

### 0.10.1 (2018-5-11)
  * Feature: Reconnect when a connection is lost
  * Bugfix #22: Check for additional connection failures
  * Feature #4: Trade ID support
  * Feature: Account for new gemini message type

### 0.10.0 (2018-03-18)
  * Feature: Bitmex

### 0.9.2 (2018-03-13)
  * Bugfix #10: Change from float to decimal.Decimal in GDAX
  * Feature #5: use sorted dictionaries for order books
  * Feature #17: logging support
  * Bugfix: Gemini order books now work
  * Bugfix: All json floats parsed to Decimal
  * Bugfix: Fix Bitstamp pair parsing
  * Feature: Major clean up of channel, exchange, and trading pair names

### 0.9.1 (2018-01-27)
  * Bugfix #4: produce ticker from trades channel on GDAX
  * Feature: Bitstamp feed

### 0.8.0 (2018-01-07)
  * Feature: HitBTC feed
  * Feature: Poloniex Orderbook support

### 0.6.0 (2018-01-02)
  * Feature: Gemini Feed

### 0.5.0 (2018-01-02)
  * Initial release: GDAX, Poloniex, Bitfinex Support
  * Feature: NBBO support<|MERGE_RESOLUTION|>--- conflicted
+++ resolved
@@ -1,12 +1,10 @@
 ## Changelog
 
 ### 1.6.2
-<<<<<<< HEAD
   * Feature: Support for Coingecko aggregated data per coin, to be used with a new data channel 'profile'
   * Feature: Support for Whale Alert on-chain transaction data per coin, to be used with a new data channel 'transactions'
-=======
+  * Bugfix: Reset delay and retry for rest feed
   * Feature: Add GCP Pub/Sub backend
->>>>>>> 1a7ce5d6
   * Bugfix: Fix aggregated callbacks (Renko and OHLCV) when used with exchanges that support order types
   * Bugfix: Fix broken example/demo code
   * Feature: New data channel - `futures_index` - demonstrated in ByBit
