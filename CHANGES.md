## Changelog

### 2.3.0
 * Bugfix: added list and str support to websocket_endpoint creation (allows more than 200 symbols on Binance)
 * Feature: Add support for OKx streaming candles
 * Bugfix: Binance Futures, double slash in open interest url
 * Update: Set 'next_funding_rate' to None in Bybit if not present
<<<<<<< HEAD
 * Bugfix: Bitget, bug in subscribe method.
 * Feature: Added authentication to private channels of Bittrex. ORDER_INFO and BALANCES implemented.
=======
 * Bugfix: Bitget, bug in subscribe method
 * Update: Poloniex API update
>>>>>>> a5394b48

### 2.2.3 (2022-05-29)
 * Feature: Authenticated channel support for Bitget
 * New Exchange: FTX TR
 * New Exchange: AscendEX Futures
 * Update: AscendEX, add sandbox endpoint. Add channel filter.
 * Update: Binance, add sandbox endpoint.
 * Update: Binance Delivery, add sandbox endpoint.
 * Update: Bitmex, add sandbox endpoint.
 * Update: KrakenFutures, add sandbox endpoint.
 * Bugfix: Bybit, the quantity for order_info stream was incorrect.
 * Bugfix: Bitmex, timestamp was not returned in book.
 * Bugfix: KrakenFutures, timestamp was not returned in book.
 * Bugfix: Phemex, websocket subscription error.
 * Bugfix: OKX, liquidations subscription was never called.
 * Update: OKX, use publicly available channel for book updates.
 * Bugfix: Fix race condition when resetting feeds with multiple connections
 * Update: Send Phemex subscriptions one symbol at a time
 * Bugfix: BitDotCom, the subscription message for perpetuals was incorrect
 * Bugfix: Allow empty subscriptions (channel with no symbols) for FTX
 * Update: Add SOL and USDC to Deribit symbol mapping

### 2.2.2 (2022-04-17)
 * Bugfix: OKX filled amount being reported incorrectly in OrderInfo
 * Bugfix: Tweak QuestDB coulmn types and layout
 * Bugfix: Fix Bybit Private Channel connections / subscriptions
 * Bugfix: Return client order id in OrderInfo object returned by Coinbase
 * Feature: Add Order type
 * Feature: Add support for closed candles only in Bybit
 * Update: Kraken Futures new instrument type: Perpetual Linear Multi-collateral Futures
 * New Exchange: Bitget
 * New Exchange: Independent Reserve
 * Feature: Add perpetuals to Bitget
 * Update: Add indicator in symbol info if instrument is a qunto
 * Feature: Configuration option to allow invalid symbols
 * Bugfix: use supplied timestamp from snapshot in Binance
 * Feature: Optional multiprocessing support for backends
 * Update: Remove unsupported backends
 * Feature: Support checksum validation on Bitget orderbooks

### 2.2.1 (2022-02-27)
 * Feature: Support for order info stream on BitMEX
 * Bugfix: Datetime/Timestamp conversion fixes
 * Feature: Add support for Huobi Linear Swaps
 * Update: Change Coinbase REST calls to use Ticker and Trade data types
 * Bugfix: Instrument and channel filtering sometimes matched incorrectly when creating connection specific subscriptions
 * Bugfix: retry kwargs were not correctly passed through to the async HTTP connection handler in Coinbase REST methods
 * Update: Revamp Coinbase authenticated REST endpoints; change to use the Cython data types
 * Feature: Add from_dict static method in Cython types to support creation of object from dict (for serialization/deserialization)
 * Feature: New QuestDB backend
 * Update: Exchange name change OKEx -> OKX
 * Bugfix: OKX candle REST code was setting values incorrectly
 * Update: OKX now uses v5 for all connections (REST and WS). Update endpoints to new exchange name: okex.com -> okx.com
 
### 2.2.0 (2021-02-16)
 * Feature: New exchange: Bit.com
 * Feature: Rework how exchanges that have multiple websocket endpoints are managed and configured.
 * Bugfix: Use UTC for datetime conversions in REST api
 * Bugfix: Funding rate of 0 was being converted to None when to_dict was called
 * Feature: Add OKEx REST API and implement candle function
 * Feature: Added trading endpoints to Bitfinex REST mixin
 * Bugfix: Change to Okex to allow futures and options subscriptions
 * Update: Deribit ticker, trades, and orderbook channels now require authentication
 * Bugfix: Fix candle backend for InfluxDB
 * Bugfix: OKEx REST candle fix
 * Feature: Added ability to use your own Postgres table layouts
 * Bugfix: Binance connections that do not require websocket were failing on connect
 * Feature: Write native datetimes to Mongo
 * Feature: Mongo backend now supports bulk writes + queuing of messages

### 2.1.2 (2021-12-23)
 * Feature: Tweak Postgres backend to not store duplicated data for orderbooks.
 * Feature: Provide sample book schema for Postgres.
 * Feature: Add subaccount info to OrderInfo and Fills data types.
 * Bugfix: Fix issue in orderbook cross check.
 * Bugfix: Simplify dYdX orderbook logic.
 * Bugfix: Raise error if client tries to subscribe to KuCoin book data without an API key.
 * Feature: Add ByBit sandbox endpoints.
 * Bugfix: Fix calculation in OrderInfo on Binance.
 * Feature: Support list of bootstrap servers for Kafka backend.
 * Feature: Add OrderInfo and Fills zmq callbacks 

### 2.1.1 (2021-11-29)
 * Bugfix: Position data type missing side field.
 * Bugfix: Position data type had unused field 'id'.
 * Bugfix: Fix Bybit OrderInfo msg/data dict.
 * Feature: Add support for sandbox/testnet on BinanceFutures.
 * Feature: New exchange - Crypto.com.
 * Bugfix: Fix MongoDB backend.
 * Update: reduce code duplication for candle interval normalization.
 * Update: Simplify code around address specification and selection when using sandbox/testnet.
 * Bugfix: Phemex rounding errors, incorrect volume.
 * Feature: Add sandbox/testnet endpoint for Phemex.
 * Feature: New exchange - Delta.
 * Update: Tweak tests to remove deprecation warnings.
 * Bugfix: Fix token usage in Binance.
 * Update: Change Binance trades to use trade timestamp instead of event timestamp.

### 2.1.0 (2021-11-14)
 * Bugfix: Update binance user data streams to use cdef types.
 * Feature: Add none_to kwarg to to_dict method of data type objects. Allows replacmen of Nones with specified value.
 * Bugfix: Some redis backends were trying to write Nones to storage and failing.
 * Update: Renamed as_type kwarg on to_dict to numeric_type.
 * Bugfix: Some dYdX symbols were incorrectly classified as spot.
 * Update: Drop support for Python 3.7.
 * Bugfix: Orderbooks need to be truncated to the correct depth when max depth is smaller than the maximum on Kraken.
 * Update: Coinbase having similar issues other exchanges with websocket compliance. Updated to fix connection
 * Update: Backends will fill in missing timestamps with receipt_timestamp
 * Update: Okex auth channel Orders added

### 2.0.3 (2021-10-26)
 * Bugfix: Use timestamp_e6 for data derived from Bybit's instrument_info data feed.
 * Bugfix: Update postgres examples and schema. Fix postgres backend for all dtypes.
 * Bugfix: Kucoin has a limit of 100 symbols per subscription message and 300 per connection. These limits are now respected.
 * Bugfix: Error messages were not handled correctly on Kucoin, causing a crash.
 * Bugfix: FTX websocket endpoint update.
 * Bugfix: Fix the address used for authenticated Binance streams.
 * Bugfix: Handle cases where Bitmex book data is empty.

### 2.0.2 (2021-10-12)
 * Feature: random backoff when 429s are hit
 * Bugfix: Add rate limiting delay to snapshot querying on Binance
 * Update: Write deltas then snapshot when book interval is hit on Book Backends
 * Feature: Bybit liquidation support
 * Feature: Add support for Binance websocket orders stream
 * Bugfix: typo in influxDB backend
 * Bugfix: typo in optional type checking in cython module
 * Feature: compile cython code (and toggle optional assertions) correctly on windows
 * Feature: Allow logging disable via config option
 * Feature: Remove add_feed_running() method, add_feed can be used to add exchange feeds to running feedhandler.
 * Bugfix: Allow empty feedhandler to be started
 * Bugfix: Funding missing type conversion for to_dict method.
 * Bugfix: RedisStream candles boolean not being converted properly
 * Bugfix: FTX order info not handling price of None correctly on reduce only updates
 * Bugfix: Fills using incorrect order id
 * Feature: Periodically refresh order books in Binance to reduce the likelihood of order levels becoming stale
 * Update: Bitcoin.com exchange migrated to FMFW.io and API was updated
 * Revert: Temporarily revert the concurrent http changes in Binance as well as the snapshot refresh code while bugs are resolved
 * Bugfix: Fix Throttle callback, added an example to illustrate usage
 * Bugfix: BinanceFutures and BinanceDelivery not handling rates and funding times of 0/null for futures contracts
 * Bugfix: Open Interest in Bitmex not being converted to decimal
 * Update: Renamed field quantity in Liquidation data type

### 2.0.1 (2021-09-22)
 * Bugfix: BinanceDelivery and BinanceFutures WS compression
 * Bugfix: Upbit REST candles do not work when start/end are not specified
 * Bugfix: New version of websockets enforces RFC rules and non-compliant exchanges will fail to connect.
 * Feature: Add support for candles on Bitfinex REST
 * Bugfix: Book callback with cross_check option enabled causes an error
 * Bugfix: Kraken Candle timestamps strings instead of floats
 * Bugfix: Coinbase book \_change handler passing wrong book type
 * Bugfix: dYdX orderbooks contained prices levels of size 0
 * Bugfix: FTX trade id for liquidations not correctly being converted to str
 * Bugfix: L3 OrderBooks not being correctly converted when as_type was used with to_dict
 * Feature: kwarg snapshots_only when true allow storage of full book updates only (no deltas)
 * Bugfix: initial snapshot of Binance books did not have delta set to None
 * Bugfix: RedisBook callback accessed key delta when it did not exist, causing crash
 * Feature: Candle support for Bybit
 * Bugfix: Fix L3 Book Deltas when use as_type kwarg in to_dict
 * Bugfix: Use V3 endpoint for book snapshots in Binance and BinanceUS
 * Bugfix: Coinbase level 3 book potential memory leak
 * Feature: Perpetual support for Bitfinex
 * Feature: Type checking in Cython code (disabled by default, enable in setup.py)
 * Bugfix: Fix type issues in OKEx and Binance Futures - some numeric data being returned as string
 * Bugfix: Fix symbol normalization in FTX and Huoni Swap
 * Feature: Redis backend to choose sleep interval for writer
 * Feature: snapshot_interval added to book backends

### 2.0.0 (2021-09-11)
 * Feature: Binance REST support
 * Feature: Add next funding rate data to FTX funding data
 * Bugfix: Kraken info dict returning empty
 * Breaking Change: Rename REST endpoints. Sync endpoints end with `_sync`, non-sync endpoints are now async. Clean up and remove old/unused test cases
 * Feature: Remove pandas dependency
 * Breaking Change: Rewrite all rest endpoints to support sync and async versions of the endpoint.
 * Feature: Add dYdX REST endpoints
 * Feature: Add Binance authentication for User Data Streams
 * Feature: Add support for Binance trading REST API
 * Bugfix: Fix typo by renaming rest_options to order_options
 * Bugfix: Use correct max depth for Binance (and its child classes).
 * Bugfix: Fix test data generation, fix Binance test cases, clean up and fix issues in various code samples in example/
 * Feature: BinanceUS rest mixin
 * Update: add feed/exchange cleanup to integration tests
 * Bugfix: Last message received not being correctly set on websocket connection, causing multiple restarts when an exchange encounters a timeout
 * Bugfix: Binance Futures not correctly formatting the side on liquidations
 * Bugfix: Interval from candle_sync was not being passed correctly to async candle interface in REST mixins.
 * Update: Cleanup Coinbase candle REST interface, use standard string interval
 * Feature: Add balances to Bybit
 * Bugfix: Kraken valid depths incorrect
 * Feature: Add support for gracefully stopping Redis backends and writing queued message
 * Bugfix: OKEx incorrect creating multiple connections
 * Breaking Change: Data types for majority of callbacks have changed to Objects (previously was a dict)
 * Update: Remove redundant example code
 * Breaking Change: OrderInfo now an object
 * Bugfix: NBBO updated to use new orderbook
 * Breaking Change: Balance callback changed to return object
 * Breaking Change: L1_Book callback returns object
 * Update: Subscribe to 200 levels per side for Bybit
 * Feature: Candles support added to Binance REST
 * Breaking Change: Candle REST methods return Candle object
 * Feature: data objects now hashable and comparable (equal only)
 * Breaking Changes: USER_FILLS renamed FILLS, FILLS not use data objects for callbacks
 * Feature: Add support for candles in FTX REST
 * Feature: Add support for candles in Bitstamp REST
 * Feature: Add support for candles in Upbit REST

### 1.9.3 (2021-08-05)
  * Feature: Add support for private channel USER_DATA, public channel LAST_PRICE on Phemex
  * Feature: Add support for private channels FILLS, ORDER_INFO, BALANCES on Deribit
  * Feature: Add support for public channel L1_BOOK on Deribit
  * Feature: Add support for private channels FILLS and ORDER_INFO on Bybit
  * Bugfix: Fix demo.py
  * Feature: Allow user to specify a delay when starting an exchange connection (useful for avoiding 429s when creating a large number of feeds)
  * Update: Support Okex v5
  * Breaking Change: Update symbol standardization. Now uses standard names across all exchanges for futures, swaps, and options.
  * Feature: Allow user to specify depth_interval for Binance L2_BOOK.
  * Bugfix: Use order id in FTX fill channel callback
  * Feature: Add ability to use the Symbols class to identify all exchanges that support a given instrument
  * Feature: Allow user to specify 'http_proxy' in feeds.
  * Feature: Add support for 'concurrent_http' requests in Binance feeds.
  * Bugfix: funding and open interest data not being collected
  * Breaking Change: Rework how REST endpoints are integrated into exchange classes. Rest module has been removed. REST methods are part of exchanges classes.
  * Feature: Add support for funding data in Bybit
  * Update: Correct and update sections of the documentation.
  * Feature: Add support for open_interest_interval in Binance Futures.
  * Bugfix: Fix subaccounts impl in FTX

### 1.9.2 (2021-07-14)
  * Bugfix: add config kwarg to add_nbbo method
  * Update: changed KuCoin authentication to match new signing method
  * Bugfix: #518 - fix aggregator example code
  * Update: Support Bittrex V3
  * Feature: Add support for candles on Bittrex
  * Feature: Add support to authenticate private channels (e.g. FILLS) on FTX
  * Feature: Support private rest api commands for FTX
  * Update: Improve impl for FTX rest api
  * Bugfix: #528 - Fix standardisation of Deribit's symbols when passed to callbacks
  * Feature: Add support for private "orders" channel on FTX
  * Feature: Add support for subaccounts in feeds and REST API for FTX
  * Bugfix: Fix FTX rest api return value
  * Exchange: New exchange - dYdX
  * Bugfix: Issue #531 - Gemini symbol generation included closed symbols
  * Feature: Allow user to override the score used in Redis ZSETs
  * Update: Get information about size increment from FTX symbol data
  * Bugfix: Fix trades write for Arctic backend
  * Feature: new exchange: Bequant. Supports ticker, L2 book, trades, candles, plus authenticated channels: order info, account transactions and account balances
  * Update: BitMax renamed AscendEX
  * Bugfix: Feed level timeout and timeout interval not being set properly
  * Exchange: Phemex exchange support
  * Features: added support for candles, order info, account transactions and account balances to HitBTC & Bitcoin.com, plus authentication where required to access these channels
  * Update: previous HitBTC & Bitcoin.com websocket endpoints deprecated. Now using separate Market, Trading and Account endpoints
  * Bugfix: max_depth on Binance and Kraken was not properly used when querying the snapshot
  * Bugfix: Handle 429s in HTTP connections (by waiting and retrying).

### 1.9.1 (2021-06-10)
  * Feature: add Bithumb exchange - l2 book and trades
  * Bugfix: Fix inverted Poloniex symbols
  * Feature: simplify and cleanup parts of Poloniex
  * Feature: add `symbols` class method to all exchanges to get list of supported trading pairs
  * Feature: Clean up internal class attributes in Feed class
  * Feature: Add graceful stop and shutdown methods for Feeds
  * Feature: Add ledger endpoint to Kraken Rest module, add ability to optionally filter by symbol, or all symbols, for historical trades
  * Docs: Update documentation regarding adding a new exchange to cryptofeed
  * Bugfix: Reset delay after connection is successful
  * Feature: yapic.json parses strings to datetimes automatically, no longer need to rely on Pandas for datetime parsing
  * Bugfix: #491 - dictionary resized during iteration in ByBit
  * Bugfix: #494 - added status argument to liquidations callback
  * Bugfix: #399 - book delta issue with Kucoin and Gateio
  * Feature: Binance Delivery candle support
  * Feature: Binance US candle support
  * Feature: Kraken Candle support
  * Update: Remove deprecated channel mapping from Kraken, use channel name from message instead
  * Bugfix: change Kraken Futures to use the standard symbol to be consistent with the rest of the library
  * Update: use Kucoin v3 endpoint for orderbook snapshot (v2 deprecated).
  * Update: Poloniex ticker message format update

### 1.9.0 (2021-04-25)
  * Bugfix: Fix Binance subscriptions when subscribing to more than one candle
  * Feature: Remove support for Influx versions prior to 2.0
  * Feature: Add stop method to HTTP Backends to gracefully drain queue and write pending data on shutdown
  * Feature: Revamp InfluxDB code. Drop support for storing floating point as str, store book data as json blob
  * Bugfix: Remove unused get_instrument calls in Deribit and Kraken Futures
  * Feature: Revamp symbol generation and exchange info for Deribit and Kraken Futures
  * Bugfix: Fix issue using AsyncFile callback to store raw data
  * Testing: Add exchange tests for Deribit and Binance
  * Bugfix: Fix symbol issue in Bitmex when initializing the orderbook
  * Bugfix: Fix various issues with FTX, OKCOIN/OKX and Huobi symbol generation
  * Testing: Overhaul exchange tests, all exchanges are now tested with real data. Fixed various bugs as a result of this testing. Revamped AsyncFileCallback.
             Added new tool to generate test data for testing.
  * Bugfix: Improve connection cleanup in AsyncConnection object
  * Feature: Add support for user defined exception handling in FeedHandler
  * Bugfix: Fix redis backends that can't handle None
  * Bugfix: Connection exceptions being ignored in Feedhandler
  * Bugfix: Binance address generation correction
  * Bugfix: OKX symbol generation incorrect + validate symbols used for channels that dont support all types
  * Breaking Change: Large rewrite of Feedhandler, Connection, and Feed. Many timeout related options moved from feedhandler to Feed. Symbol specific code
                     moved to exchange class. Rewrite of raw data collection.
  * Feature: Candle support for Huobi
  * Feature: Allow user to specify Postgres port in Postgres backends
  * Bugfix: Report base volume, not quote volume in Huobi candles
  * Feature: Support for the KuCoin exchange

### 1.8.2 (2020-04-02)
  * Update to use alpha release of aioredis 2.0. Allows building of wheels again

### 1.8.1 (2020-04-01)
  * Bugfix: Add manifest file for source dist

### 1.8.0 (2020-04-01)
  * Bugfix: Init uvloop earlier so backends that use loop will not fail
  * Docs: Remove FAQ, added performance doc section
  * Bugfix: #404 - Use AsyncConnection object for Binance OI
  * Feature: Rework how raw data is stored (when enabled). REST data can now be captured
  * Feature: New feedhandler method, `add_feed_running` allows user to add feed to running instance of a feedhandler
  * Feature: create_db defaults to False on InfluxDB backends
  * Feature: Normalize Bitmex Symbols
  * Update: Remove extraneous methods in feed objects used to query symbol information
  * Feature: Use realtime ticker for Binance
  * Bugfix: Bitmex symbols not being normalized correctly
  * Bugfix: Fix GCP PubSub backend
  * Bugfix: Fix historical data REST api for Bitmex
  * Feature: Use separate tasks (fed by async queue) for backend writing. Redis now uses this method
  * Bugfix: Allow user specified max depths on Kraken
  * Feature: Add backend queue support to ZMQ backend
  * Feature: Add backend queue support to Socket backends
  * Feature: Add VictoriaMetrics support via backend
  * Feature: Add backend queue support to influx and elastic
  * Feature: Candle support
  * Bugfix: Ignore untradeable symbols in Binance symbol generation
  * Feature: Add backend support for queues in Postgres. Rework postgres backend and supply example SQL file to create tables for demo
  * Bugfix: Fix ByBit symbol generation
  * Feature: Authenticated channel support for OKX/OKCOIN
  * Update: Poloniex changed signaure of ticker data
  * Feature: Candles for Binance Futures
  * Feature: Premium Index Candle support for Binance Futures
  * Feature: Update Gateio to use new v4 websocket api. Adds support for candles
  * Bugfix: Fix open interest on OKEx
  * Bugfix: OKEx was duplicating subscriptions
  * Breaking Change: Core callbacks (trade, candle, books, ticker, open interest, funding, liquidations, index) now use custom objects

### 1.7.0 (2021-02-15)
  * Feature: Use UVLoop if installed (not available on windows)
  * Bugfix: Allow exchanges to customize their retry delays on error
  * Feature: New demo code showing user loop management
  * Feature: Handle more signals for graceful shutdown
  * Bugfix: BinanceFutures message format change
  * Feature: Missing sequence number on Coinbase will not reset all data streams, just the affected pair
  * Feature: Use timestamp from exchange for L2 book data from Coinbase
  * Bugfix: Blockchain exchange had incorrect timestamps, and incorrect log lines
  * Bugfix: Wrong datatype in BackendFuturesIndexCallback
  * Bugfix: Fix bad postgres callback for open_interest and futures_index
  * Feature: Signal handler installation now optional, can be done separately. This will allow the feedhandler to be run from child threads/loops
  * Bugfix: Fix binance delivery book ticker (message format change)
  * Breaking change: Feed object `config` renamed `subscription`
  * Feature: Configuration passed from feedhandler to exchanges
  * Breaking change: Most use of `pair` and `pairs` changed to `symbol` and `symbols` to be more consistent with actual usage. pairs.py renamed to symbols.py
  * Feature: Allow configuring the API KEY ID from Config or from environment variable
  * Bugfix: Collisions in normalized CoinGecko symbols (this adds about 700 new symbols)
  * Feature: Add candles function to coinbase
  * Feature: Explain when Cryptofeed crashes during pairs retrieval
  * Bugfix: BINANCE_DELIVERY Ticker use msg_type='bookTicker' as for the other BINANCE markets
  * Feature: Support Bitmex authentication using personal API key and secret
  * Feature: Print the origin of the configuration (filename, dict) for better developer experience
  * Bugfix: Add guard against non-supported asyncio add_signal_handler() on windows platforms
  * Feature: Simplify source code by standardization iterations over channels and symbols
  * Bugfix: Remove remaining character "*" in book_test.py
  * Bugfix: Fix return type of the function book_flatten()
  * Feature: Shutdown multiple backends asynchronously, and close the event loop properly
  * Bugfix: Repair the Bitfinex FUNDING
  * Feature: Speedup the handling of Bitfinex messages by reducing intermediate mappings
  * Feature: Support OKEx options
  * Bugfix: Cancel the pending tasks to gracefully/properly close the ASyncIO loop
  * Feature: Support for authenticated websocket data channels

### 1.6.2 (2020-12-25)
  * Feature: Support for Coingecko aggregated data per coin, to be used with a new data channel 'profile'
  * Feature: Support for Whale Alert on-chain transaction data per coin, to be used with a new data channel 'transactions'
  * Bugfix: Reset delay and retry for rest feed
  * Feature: Add GCP Pub/Sub backend
  * Bugfix: Fix aggregated callbacks (Renko and OHLCV) when used with exchanges that support order types
  * Bugfix: Fix broken example/demo code
  * Feature: New data channel - `futures_index` - demonstrated in ByBit
  * Feature: Add stop callback when exiting loop, add stop method placeholder for base callbacks
  * Bugfix: Fix NBBO callback
  * Feature: Orderbook sequence number validation for HitBTC
  * Feature: Kraken orderbook checksum support in Kraken
  * Feature: KrakenFutures sequence number check added
  * Feature: Add optional caching to postgres backend
  * Feature: New Exchange - Binance Delivery
  * Feature: Liquidation for OKX
  * Bugfix: Adjust ping interval on websocket connection, some exchanges require pings more frequently
  * Feature: Checksum validation for orderbooks on OKX and OKCoin
  * Feature: Use rotating log handler
  * Bugfix: Later versions of aiokafka break kafka backend
  * Bugfix: Huobi sends empty book updates for delisted pairs
  * Bugfix: Harden channel map usage in Kraken
  * Feature: Config file support
  * Bugfix: Subscribing to all BitMEX symbols gives 400 error - message too long
  * Bugfix: Cleanup of code - fixed a few examples and resolved all outstanding flake8 issues
  * Bugfix: Fix Bitfinex pair normalization
  * Feature: Refactor connection handling. New connection design allows feeds to open multiple connections
  * Feature: Update BitMax to use the new BitMax Pro API - includes sequence number verification on books
  * Feature: Bybit - support for USDT perpetual data channels
  * Feature: Can now configure more than 25 Bitfinex pair/channel combinations
  * Feature: Support more than 200 pair/stream combinations on Binance from a single Feed
  * Feature: Support for the bitFlyer exchange
  * Feature: Update Kraken to work with very large numbers of trading pairs

### 1.6.1 (2020-11-12)
  * Feature: New kwarg for exchange feed - `snapshot_interval` - used to control number of snapshot updates sent to client
  * Feature: Support for rabbitmq message routing
  * Feature: Support for raw file playback. Will be useful for testing features and building out new test suites for cryptofeed.
  * Feature: Arctic library quota can be configured, new default is unlimited
  * Feature: New exchange: Probit
  * Bugfix: Correctly store receipt timestamp in mongo backend
  * Bugfix: FTX - set a funding rate requests limit constant (10 requests per second, 60 seconds pause between loops)
  * Bugfix: Open Interest data on FTX erroneously had timestamps set to None
  * Update: Binance Jersey shutdown - feed removed
  * Bugfix: Fixed open interest channel for Binance Delivery

### 1.6.0 (2020-09-28)
  * Feature: Validate FTX book checksums (optionally enabled)
  * Bugfix: Subscribing only to open interest on Binance futures gave connection errors
  * Feature: Authentication for Influxdb 1.x
  * Feature: Override logging defaults with environment variables (filename and log level)
  * Bugfix: For Coinbase L3 books need to ignore/drop some change updates (per docs)
  * Bugfix: Obey rate limits when using Coinbase REST API to get L3 book snapshots
  * Bugfix: Ignore auction updates from Gemini
  * Feature: Add order type (limit/market) for Kraken Trades
  * Feature: Exchange specific information available via info classmethod - contains pairs, data channels and tick size
  * Feature: Funding data supported on HuobiSwap
  * Bugfix: Fix broken mongo callbacks in backends

### 1.5.1 (2020-08-26)
  * Bugfix: #136 - Kraken Rate limiting
  * Feature: Funding data on Binance Futures
  * Bugfix: Support new Huobi tradeId field, old id field deprecated
  * Bugfix: Unclear errors when unsupported data feeds used
  * Bugfix: Handle order status messages more gracefully in Coinbase
  * Bugfix: Fix Kraken pair mappings
  * Feature: New Exchange - Gate.io
  * Feature: Remove \_SWAP, \_FUTURE channel (and callback) types - determine correct type at subscribe time based on symbol
  * Docs: Add documentation about callbacks
  * Feature: Deribit provides sequence number for book updates - check them to ensure no messages lost
  * Bugfix: Fix timestamp on Binance Futures Open Interest
  * Bugfix: Update/standardize liquidation callbacks
  * Feature: Update Upbit subscription methods based on updated docs
  * Bugfix: Ticker not working correctly on Binance Futures
  * Feature: Liquidations callbacks for backends

### 1.5.0 (2020-07-31)
  * Feature: New Exchange - FTX US
  * Feature: Add funding data to rest library
  * Bugfix: DSX updated their API, websocket no longer supported. Removing DSX
  * Feature: Websocket client now uses unbounded message queue
  * Feature: Support for HuobiDM next quarter contracts
  * Bugfix: Fix datetime fields in elasticsearch
  * Feature: BinanceFutures: support ticker, open interest and Liquidation, FTX: support open interest and liquidations, Deribit: liquidations support
  * Bugfix: Fix receipt timestamps in Postgres backend
  * Bugfix: Huobi Swap Init

### 1.4.1 (2020-05-22)
  * Feature: Support for disabling timeouts on feeds
  * Bugfix: #224 Ignore newly added trading pairs in Poloniex while running
  * Feature: New exchange, DSX
  * Bugfix: Bybit updated their API, websocket subscription to L2 book data needed to be updated
  * Bugfix: Deribit subscription condensed into a single message to avoid issues with rate limit
  * Bugfix: Funding interval for bitmex not converted to integer
  * Bugfix: HuobiSwap missing from feedhandler
  * Feature: Optional flag on Feed to enable check for crossed books
  * Feature: Blockchain Exchange

### 1.3.1 (2020-03-17)
  * Feature: Add missing update detection to orderbooks in Binance
  * Feature: REST support for FTX
  * Feature: Added new field, receipt timestamp, to all callbacks. This contains the time the message was received by cryptofeed.
  * Feature: Upbit Exchange Support

### 1.3.0 (2020-02-11)
  * Bugfix: Enabling multiple symbols on Bitmex with deltas and max depth configured could cause crashes.
  * Bugfix: Default open interest callback missing
  * Change: Mongo backend stores book data in BSON
  * Feature: Open Interest callbacks added to all backends
  * Change: Instrument removed in favor of open interest
  * Bugfix: Huobi feedhandlers not properly setting forced indicator for book updates, breaking deltas
  * Bugfix: Some Kraken futures funding fields not always populated
  * Feature: Open interest updates for Kraken futures
  * Feature: Open interest updates for Deribit
  * Bugfix: FTX ticker can have Nones for bid/ask
  * Feature: InfluxDB 2.0 support
  * Bugfix: Deribit funding only available on perpetuals
  * Feature: Enable deltas (with out max depth) on exchanges that do not support them

### 1.2.0 (2020-01-18)
  * Feature: New exchange: Binance Futures
  * Feature: New Exchange: Binance Jersey
  * Feature: Funding data on Kraken Futures
  * Feature: User defined pair separator (default still -)
  * Feature: Postgres backend
  * Feature: Deribit Funding
  * Bugfix: Deribit subscriptions using config subscribed to symbols incorrectly
  * Bugfix: Some RabbitMQ messages were missing symbol and exchange data
  * Feature: Open interest data for OKX swaps

### 1.1.0 (2019-11-14)
  * Feature: User enabled logging of exchange messages on error
  * Refactor: Overhaul of backends - new base classes and simplified code
  * Bugfix: Handle i messages from poloniex more correctly
  * Bugfix: Report bittrex errors correctly
  * Feature: New exchange: Bitcoin.com
  * Feature: New exchange: BinanceUS
  * Feature: New exchange: Bitmax
  * Feature: Ability to store raw messages from exchanges

### 1.0.1 (2019-09-30)
  * Feature: Backfill Bitmex historical trade data from S3 Bucket
  * Feature: RabbitMQ backend
  * Feature: Custom Depth and deltas for all L2 book updates
  * Feature: Support new 100ms book diff channel on Binance
  * Feature: Bittrex exchange support
  * Feature: Ticker support in Redis and Kafka Backends
  * Feature: Ticker callbacks require/contain timestamp
  * Feature: Renko Aggregation
  * Bugfix: Max Depth without deltas should only send updates when book changes
  * Bugfix: Update count and previous book now associated with pair

### 1.0.0 (2019-08-18)
  * Bugfix #113: Fix remaining exchanges who are not reporting timestamps correctly
  * Feature: Generated timestamps now based on message receipt by feedhandler
  * Feature: Multi-callback support
  * Feature: Rework ZMQ using pub/sub with topics
  * Feature: FTX Exchange
  * Feature: Gemini subscriptions now work like all other exchanges
  * Feature: Use unique id for each feed (as opposed to feed id/name)
  * Bugfix: fix Poloniex historical trade timestamps
  * Bugfix: Bitmex L2 channel incorrectly classified
  * Feature: Kraken Futures
  * Feature: Redis backend supports UDS
  * Feature: Binance full book (L2) with deltas
  * Feature: Allow user to start event loop themselves (potentially scheduling other tasks before/after).

### 0.25.0 (2019-07-06)
  * Feature: Rest Endpoints for Historical Deribit data
  * Feature: Specify numeric datatype for InfluxDB
  * Bugfix: Greatly improve performance of book writes for InfluxDB
  * Feature: Bybit exchange support
  * Bugfix: Deribit now returning floats in decimal.Decimal
  * Feature: Elastic Search backend

### 0.24.0 (2019-06-19)
  * Bugfix: Book Delta Conversion issue in backends
  * Bugfix: Tweak BitMEX rest API to handle more errors more gracefully
  * Feature: Deribit Exchange support
  * Feature: Instrument channel
  * Bugfix: support Kraken websocket API changes
  * Bugfix: correct USDT symbol mappings for Bitfinex
  * Bugfix: Fixed mongo book backend
  * Feature: Book delta support for mongo, sockets, ZMQ

### 0.23.0 (2019-06-03)
  * Feature: Book delta support for InfluxDB
  * Feature: Swaps on OkEX

### 0.22.2 (2019-05-23)
  * Bugfix: Fix tagging issue in InfluxDB
  * Bugfix: Fix book updates in InfluxDB
  * Feature: Book delta support in Redis backends
  * Feature: Book delta support in Kafka backend

### 0.22.1 (2019-05-19)
  * Feature: Cleanup callback code
  * Feature: Poloniex subscription now behaves like other exchanges
  * Feature: Kafka Backend

### 0.22.0 (2019-05-04)
  * Bugfix: Timestamp normalization for backends were losing subsecond fidelity
  * Feature: All exchanges report timestamps in floating point unix time
  * Bugfix: Implement change in OkEx's trading pair endpoint for pair generation

### 0.21.1 (2019-04-28)
  * Feature: Config support for Coinbene, Binance, EXX, BitMEX, Bitfinex, Bitstamp, HitBTC
  * Feature: Complete clean up of public REST endpoints
  * Feature: Improved book delta example
  * Feature: Bitstamp Websocket V2 - L3 books now supported
  * Bugfix: Incorrect book building in Kraken

### 0.21.0 (2019-04-07)
  * Bugfix: Coinbase L3 Book would get in cycle of reconnecting due to missing sequence numbers
  * Feature: Kraken L2 Book Deltas
  * Feature: Book deltas streamlined and retain ordering
  * Feature: OKCoin exchange support
  * Feature: OKEx exchange support
  * Feature: Coinbene exchange support
  * Feature: Support Huobi Global and Huobi USA

### 0.20.2 (2019-03-19)
  * Bugfix: Kraken REST API using wrong symbol for trades
  * Feature: Complete work on standardizing Bitfinex rest API
  * Bugfix: Allow index symbols on Bitmex

### 0.20.1 (2019-02-16)
  * Feature: Trades sides are now labeled as Buy / Sell instead of Bid / Ask.
  * Feature: Support for the Huobi exchange
  * Bugfix: Change how exchange pairs are mapped for REST module - only map exchanges that are used
  * Bugfix #67: Ensure all trades report the taker's side

### 0.20.0 (2019-02-04)
  * Feature #57: Write updates directly to MongoDB via new backend support
  * Feature #56: Experimental support for fine grained configuration per exchange
  * Feature #58: Support Kraken websocket API
  * Feature: Only generate trading pair conversions for configured exchanges
  * Feature: Historical trade data on REST API for Kraken

### 0.19.2 (2019-01-21)
  * Feature #55: OHLCV aggregation method in backends plus support for user defined aggregators
  * Feature: EXX exchange support

### 0.19.1 (2019-01-11)
  * Bugfix: Poloniex logging had bug that prevented reconnect on missing sequence number

### 0.19.0 (2019-01-10)
  * Feature #50: Support multiple streams per websocket connection on Binance
  * Bugfix #51: Fix pairs on streams in Binance

### 0.18.0 (2018-12-15)
  * Feature: InfluxDB support via backend
  * Feature: Aggregation backend wrappers
  * Bugfix: BookDelta callback no longer needs to be an instance of BookUpdateCallback
  * Bugfix: REST module was creating duplicate log handlers
  * Bugfix: Bitfinex REST now properly handles cases when there are more than 1000 updates for a single tick

### 0.17.4 (2018-11-17)
  * README change for long description rendering issue

### 0.17.3 (2018-11-17)
  * Feature #41: Rework trading pairs to generate them dynamically (as opposed to hard coded)
  * Feature: When book depth configured Redis, ZMQ and UDP backends only report book changes when changed occurred in
             depth window
  * Feature: TCP socket backend support
  * Feature: UDS backend support

### 0.17.2 (2018-11-03)
  * Bugfix #45: Bitstamp prices and sizes in L2 book are string, not decimal.Decimal
  * Feature: Binance support

### 0.17.1 (2018-10-19)
  * Bugfix #43: Coinbase L2 book used "0" rather than 0 for comparisons against decimal.Decimal
  * Feature: REST feed market data supported via normal subscription methods
  * Feature: Kraken support
  * Bugfix: Bitfinex book timestamps match expected Bitfinex timestamps (in ms)

### 0.17.0 (2018-10-13)
  * Feature: Timestamps for orderbooks and book deltas
  * Feature #40: NBBO now uses best bid/ask from L2 books
  * Feature #28: GDAX now renamed Coinbase and uses Coinbase endpoints
  * Feature: ZeroMQ backend. Write updates directly to ZMQ connection
  * Feature: UDP Socket backend. Write updates directly to UDP socket

### 0.16.0 (2018-10-4)
  * Feature: L2 books are now all price aggregated amounts, L3 books are price aggregated orders
  * Book deltas supported on all feeds
  * Bugfix: Fix NBBO feed

### 0.15.0 (2018-09-29)
  * Feature: GDAX/Coinbase rest support - trades, order status, etc
  * Feature: Arctic backend, supports writing to arctic directly on trade/funding updates
  * Bugfix: #36 Update poloniex to use new trading pairs and handle sequence numbers
  * Bugfix: Improve Bitfinex orderbooks and handle sequence numbers
  * Bugfix: GDAX and Bitmex orderbook and logging improvements

### 0.14.1 (2018-09-14)
  * Added some docstrings
  * Feature: Add exchanges by name to feedhandler. Easier to instantiate a feedhandler from config
  * Logging improvements
  * Bugfix: non-gathered futures were suppressing exceptions when multiple feeds are configured. Changed to tasks
  * Redis backend uses a connection pool

### 0.14.0 (2018-09-04)
  * Feature: support for writing order books directly to Redis
  * Feature: ability to specify book depth for Redis updates

### 0.13.3 (2018-08-31)
  * Feature: normalize Bitfinex funding symbols

### 0.13.2 (2018-08-31)
  * Bugfix: fix symbol in Bitfinex rest

### 0.13.1 (2018-08-31)
  * Feature: access rest endpoints via getitem / []
  * Bugfix: #31 - funding channel broke Gemini
  * Feature: Book deltas for GDAX
  * Bugfix: Fix intervals on Bitmex (rest)

### 0.13.0 (2018-08-22)
  * Feature: Funding data from Bitmex on ws
  * Feature: Funding historical data via rest
  * Bugfix: Python 3.7 compatibility
  * Feature: Rest trade APIs are now generators
  * Feature: funding data on Bitfinex - ws and rest

### 0.12.0 (2018-08-20)
  * Bugfix: Handle 429s in Bitmex (REST)
  * Feature: Redis backend for trades to write updates directly to Redis
  * Bugfix: issue #27 - Bitmex trades missing timestamps

### 0.11.1 (2018-08-18)
  * Bitfinex and Bitmex historical trade data via REST
  * Bugfix: interval incorrect for rest time ranges
  * Bugfix: lowercase attrs in Rest interface

### 0.11.0 (2018-08-05)
  * Feature: Support for delta updates for order books
  * REST API work started

### 0.10.2
  * Bugfix: Clear data structures on reconnect in bitmex
  * Feature: Support reconnecting on more connection errors
  * Feature: Timestamp support on trade feeds
  * Feature: Connection watcher will terminate and re-open idle connections

### 0.10.1 (2018-5-11)
  * Feature: Reconnect when a connection is lost
  * Bugfix #22: Check for additional connection failures
  * Feature #4: Trade ID support
  * Feature: Account for new Gemini message type

### 0.10.0 (2018-03-18)
  * Feature: Bitmex

### 0.9.2 (2018-03-13)
  * Bugfix #10: Change from float to decimal.Decimal in GDAX
  * Feature #5: use sorted dictionaries for order books
  * Feature #17: logging support
  * Bugfix: Gemini order books now work
  * Bugfix: All json floats parsed to Decimal
  * Bugfix: Fix Bitstamp pair parsing
  * Feature: Major clean up of channel, exchange, and trading pair names

### 0.9.1 (2018-01-27)
  * Bugfix #4: produce ticker from trades channel on GDAX
  * Feature: Bitstamp feed

### 0.8.0 (2018-01-07)
  * Feature: HitBTC feed
  * Feature: Poloniex Orderbook support

### 0.6.0 (2018-01-02)
  * Feature: Gemini Feed

### 0.5.0 (2018-01-02)
  * Initial release: GDAX, Poloniex, Bitfinex Support
  * Feature: NBBO support<|MERGE_RESOLUTION|>--- conflicted
+++ resolved
@@ -5,13 +5,9 @@
  * Feature: Add support for OKx streaming candles
  * Bugfix: Binance Futures, double slash in open interest url
  * Update: Set 'next_funding_rate' to None in Bybit if not present
-<<<<<<< HEAD
- * Bugfix: Bitget, bug in subscribe method.
  * Feature: Added authentication to private channels of Bittrex. ORDER_INFO and BALANCES implemented.
-=======
  * Bugfix: Bitget, bug in subscribe method
  * Update: Poloniex API update
->>>>>>> a5394b48
 
 ### 2.2.3 (2022-05-29)
  * Feature: Authenticated channel support for Bitget
