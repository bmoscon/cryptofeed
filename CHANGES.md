## Changelog

### 2.4.1
 * Bugfix: Handle empty nextFundingRate in OKX
<<<<<<< HEAD
 * Update: transitioned from Coinbase Pro (retired) to Coinbase Advanced Trade
=======
 * Bugfix: Handle null next_funding_time and estimated_rate in HuobiSwap funding
>>>>>>> a2ef81ea

### 2.4.0 (2024-01-07)
 * Update: Fix tests
 * Update: Okcoin moved to v5 API used by OKX
 * Bugfix: InfluxDB none type conversions
 * New Exchange: GateIO Futures
 * Bugfix: Fix instrument types in symbol parsing on Bitmex
 * Bugfix: fix crash issue when init symbol data on Kraken Futures
 * Updates: Remove closed exchanges, clean up feeds (update APIs, adjust symbol parsing, etc)

### 2.3.2 (2023-05-27)
 * Bugfix: Fix Socket backend
 * Bugfix: Fix AUCTION symbol parsing on Coinbase
 * Bugfix: Fix PERPETUAL symbol parsing on Phemex
 * Bugfix: Fix PERPETUAL symbol parsing on Kraken Futures
 * Feature: Access to all AIOKafka configuration options
 * Feature: Use backend Queue for Kafka
 * Feature: Add support for storing book snapshots in Redis as key-value
 * Update: Switch from unmaintained aioredis to redis-py
 * Bugfix: Correct value for Crypto.com Ask price
 * Update: Remove cChardet dependency
 * Feature: Binance TR support

### 2.3.1 (2022-10-31)
 * Bugfix: timestamp not reset correctly on reconnect
 * Bugfix: Arctic backend failing to write Trades when trade type was not present in data
 * Bugfix: Timestamp sometimes not present in Coinbase ticker updates
 * Bugfix: Phemex, symbols parsing
 * Bugfix: OKx - handle empty liquidations correctly

### 2.3.0 (2022-09-04)
 * Bugfix: added list and str support to websocket_endpoint creation (allows more than 200 symbols on Binance)
 * Feature: Add support for OKx streaming candles
 * Bugfix: Binance Futures, double slash in open interest url
 * Update: Set 'next_funding_rate' to None in Bybit if not present
 * Feature: Added authentication to private channels of Bittrex. ORDER_INFO and BALANCES implemented.
 * Bugfix: Bitget, bug in subscribe method
 * Update: Poloniex API update

### 2.2.3 (2022-05-29)
 * Feature: Authenticated channel support for Bitget
 * New Exchange: FTX TR
 * New Exchange: AscendEX Futures
 * Update: AscendEX, add sandbox endpoint. Add channel filter.
 * Update: Binance, add sandbox endpoint.
 * Update: Binance Delivery, add sandbox endpoint.
 * Update: Bitmex, add sandbox endpoint.
 * Update: KrakenFutures, add sandbox endpoint.
 * Bugfix: Bybit, the quantity for order_info stream was incorrect.
 * Bugfix: Bitmex, timestamp was not returned in book.
 * Bugfix: KrakenFutures, timestamp was not returned in book.
 * Bugfix: Phemex, websocket subscription error.
 * Bugfix: OKX, liquidations subscription was never called.
 * Update: OKX, use publicly available channel for book updates.
 * Bugfix: Fix race condition when resetting feeds with multiple connections
 * Update: Send Phemex subscriptions one symbol at a time
 * Bugfix: BitDotCom, the subscription message for perpetuals was incorrect
 * Bugfix: Allow empty subscriptions (channel with no symbols) for FTX
 * Update: Add SOL and USDC to Deribit symbol mapping

### 2.2.2 (2022-04-17)
 * Bugfix: OKX filled amount being reported incorrectly in OrderInfo
 * Bugfix: Tweak QuestDB coulmn types and layout
 * Bugfix: Fix Bybit Private Channel connections / subscriptions
 * Bugfix: Return client order id in OrderInfo object returned by Coinbase
 * Feature: Add Order type
 * Feature: Add support for closed candles only in Bybit
 * Update: Kraken Futures new instrument type: Perpetual Linear Multi-collateral Futures
 * New Exchange: Bitget
 * New Exchange: Independent Reserve
 * Feature: Add perpetuals to Bitget
 * Update: Add indicator in symbol info if instrument is a qunto
 * Feature: Configuration option to allow invalid symbols
 * Bugfix: use supplied timestamp from snapshot in Binance
 * Feature: Optional multiprocessing support for backends
 * Update: Remove unsupported backends
 * Feature: Support checksum validation on Bitget orderbooks

### 2.2.1 (2022-02-27)
 * Feature: Support for order info stream on BitMEX
 * Bugfix: Datetime/Timestamp conversion fixes
 * Feature: Add support for Huobi Linear Swaps
 * Update: Change Coinbase REST calls to use Ticker and Trade data types
 * Bugfix: Instrument and channel filtering sometimes matched incorrectly when creating connection specific subscriptions
 * Bugfix: retry kwargs were not correctly passed through to the async HTTP connection handler in Coinbase REST methods
 * Update: Revamp Coinbase authenticated REST endpoints; change to use the Cython data types
 * Feature: Add from_dict static method in Cython types to support creation of object from dict (for serialization/deserialization)
 * Feature: New QuestDB backend
 * Update: Exchange name change OKEx -> OKX
 * Bugfix: OKX candle REST code was setting values incorrectly
 * Update: OKX now uses v5 for all connections (REST and WS). Update endpoints to new exchange name: okex.com -> okx.com
 
### 2.2.0 (2021-02-16)
 * Feature: New exchange: Bit.com
 * Feature: Rework how exchanges that have multiple websocket endpoints are managed and configured.
 * Bugfix: Use UTC for datetime conversions in REST api
 * Bugfix: Funding rate of 0 was being converted to None when to_dict was called
 * Feature: Add OKEx REST API and implement candle function
 * Feature: Added trading endpoints to Bitfinex REST mixin
 * Bugfix: Change to Okex to allow futures and options subscriptions
 * Update: Deribit ticker, trades, and orderbook channels now require authentication
 * Bugfix: Fix candle backend for InfluxDB
 * Bugfix: OKEx REST candle fix
 * Feature: Added ability to use your own Postgres table layouts
 * Bugfix: Binance connections that do not require websocket were failing on connect
 * Feature: Write native datetimes to Mongo
 * Feature: Mongo backend now supports bulk writes + queuing of messages

### 2.1.2 (2021-12-23)
 * Feature: Tweak Postgres backend to not store duplicated data for orderbooks.
 * Feature: Provide sample book schema for Postgres.
 * Feature: Add subaccount info to OrderInfo and Fills data types.
 * Bugfix: Fix issue in orderbook cross check.
 * Bugfix: Simplify dYdX orderbook logic.
 * Bugfix: Raise error if client tries to subscribe to KuCoin book data without an API key.
 * Feature: Add ByBit sandbox endpoints.
 * Bugfix: Fix calculation in OrderInfo on Binance.
 * Feature: Support list of bootstrap servers for Kafka backend.
 * Feature: Add OrderInfo and Fills zmq callbacks 

### 2.1.1 (2021-11-29)
 * Bugfix: Position data type missing side field.
 * Bugfix: Position data type had unused field 'id'.
 * Bugfix: Fix Bybit OrderInfo msg/data dict.
 * Feature: Add support for sandbox/testnet on BinanceFutures.
 * Feature: New exchange - Crypto.com.
 * Bugfix: Fix MongoDB backend.
 * Update: reduce code duplication for candle interval normalization.
 * Update: Simplify code around address specification and selection when using sandbox/testnet.
 * Bugfix: Phemex rounding errors, incorrect volume.
 * Feature: Add sandbox/testnet endpoint for Phemex.
 * Feature: New exchange - Delta.
 * Update: Tweak tests to remove deprecation warnings.
 * Bugfix: Fix token usage in Binance.
 * Update: Change Binance trades to use trade timestamp instead of event timestamp.

### 2.1.0 (2021-11-14)
 * Bugfix: Update binance user data streams to use cdef types.
 * Feature: Add none_to kwarg to to_dict method of data type objects. Allows replacmen of Nones with specified value.
 * Bugfix: Some redis backends were trying to write Nones to storage and failing.
 * Update: Renamed as_type kwarg on to_dict to numeric_type.
 * Bugfix: Some dYdX symbols were incorrectly classified as spot.
 * Update: Drop support for Python 3.7.
 * Bugfix: Orderbooks need to be truncated to the correct depth when max depth is smaller than the maximum on Kraken.
 * Update: Coinbase having similar issues other exchanges with websocket compliance. Updated to fix connection
 * Update: Backends will fill in missing timestamps with receipt_timestamp
 * Update: Okex auth channel Orders added

### 2.0.3 (2021-10-26)
 * Bugfix: Use timestamp_e6 for data derived from Bybit's instrument_info data feed.
 * Bugfix: Update postgres examples and schema. Fix postgres backend for all dtypes.
 * Bugfix: Kucoin has a limit of 100 symbols per subscription message and 300 per connection. These limits are now respected.
 * Bugfix: Error messages were not handled correctly on Kucoin, causing a crash.
 * Bugfix: FTX websocket endpoint update.
 * Bugfix: Fix the address used for authenticated Binance streams.
 * Bugfix: Handle cases where Bitmex book data is empty.

### 2.0.2 (2021-10-12)
 * Feature: random backoff when 429s are hit
 * Bugfix: Add rate limiting delay to snapshot querying on Binance
 * Update: Write deltas then snapshot when book interval is hit on Book Backends
 * Feature: Bybit liquidation support
 * Feature: Add support for Binance websocket orders stream
 * Bugfix: typo in influxDB backend
 * Bugfix: typo in optional type checking in cython module
 * Feature: compile cython code (and toggle optional assertions) correctly on windows
 * Feature: Allow logging disable via config option
 * Feature: Remove add_feed_running() method, add_feed can be used to add exchange feeds to running feedhandler.
 * Bugfix: Allow empty feedhandler to be started
 * Bugfix: Funding missing type conversion for to_dict method.
 * Bugfix: RedisStream candles boolean not being converted properly
 * Bugfix: FTX order info not handling price of None correctly on reduce only updates
 * Bugfix: Fills using incorrect order id
 * Feature: Periodically refresh order books in Binance to reduce the likelihood of order levels becoming stale
 * Update: Bitcoin.com exchange migrated to FMFW.io and API was updated
 * Revert: Temporarily revert the concurrent http changes in Binance as well as the snapshot refresh code while bugs are resolved
 * Bugfix: Fix Throttle callback, added an example to illustrate usage
 * Bugfix: BinanceFutures and BinanceDelivery not handling rates and funding times of 0/null for futures contracts
 * Bugfix: Open Interest in Bitmex not being converted to decimal
 * Update: Renamed field quantity in Liquidation data type

### 2.0.1 (2021-09-22)
 * Bugfix: BinanceDelivery and BinanceFutures WS compression
 * Bugfix: Upbit REST candles do not work when start/end are not specified
 * Bugfix: New version of websockets enforces RFC rules and non-compliant exchanges will fail to connect.
 * Feature: Add support for candles on Bitfinex REST
 * Bugfix: Book callback with cross_check option enabled causes an error
 * Bugfix: Kraken Candle timestamps strings instead of floats
 * Bugfix: Coinbase book \_change handler passing wrong book type
 * Bugfix: dYdX orderbooks contained prices levels of size 0
 * Bugfix: FTX trade id for liquidations not correctly being converted to str
 * Bugfix: L3 OrderBooks not being correctly converted when as_type was used with to_dict
 * Feature: kwarg snapshots_only when true allow storage of full book updates only (no deltas)
 * Bugfix: initial snapshot of Binance books did not have delta set to None
 * Bugfix: RedisBook callback accessed key delta when it did not exist, causing crash
 * Feature: Candle support for Bybit
 * Bugfix: Fix L3 Book Deltas when use as_type kwarg in to_dict
 * Bugfix: Use V3 endpoint for book snapshots in Binance and BinanceUS
 * Bugfix: Coinbase level 3 book potential memory leak
 * Feature: Perpetual support for Bitfinex
 * Feature: Type checking in Cython code (disabled by default, enable in setup.py)
 * Bugfix: Fix type issues in OKEx and Binance Futures - some numeric data being returned as string
 * Bugfix: Fix symbol normalization in FTX and Huoni Swap
 * Feature: Redis backend to choose sleep interval for writer
 * Feature: snapshot_interval added to book backends

### 2.0.0 (2021-09-11)
 * Feature: Binance REST support
 * Feature: Add next funding rate data to FTX funding data
 * Bugfix: Kraken info dict returning empty
 * Breaking Change: Rename REST endpoints. Sync endpoints end with `_sync`, non-sync endpoints are now async. Clean up and remove old/unused test cases
 * Feature: Remove pandas dependency
 * Breaking Change: Rewrite all rest endpoints to support sync and async versions of the endpoint.
 * Feature: Add dYdX REST endpoints
 * Feature: Add Binance authentication for User Data Streams
 * Feature: Add support for Binance trading REST API
 * Bugfix: Fix typo by renaming rest_options to order_options
 * Bugfix: Use correct max depth for Binance (and its child classes).
 * Bugfix: Fix test data generation, fix Binance test cases, clean up and fix issues in various code samples in example/
 * Feature: BinanceUS rest mixin
 * Update: add feed/exchange cleanup to integration tests
 * Bugfix: Last message received not being correctly set on websocket connection, causing multiple restarts when an exchange encounters a timeout
 * Bugfix: Binance Futures not correctly formatting the side on liquidations
 * Bugfix: Interval from candle_sync was not being passed correctly to async candle interface in REST mixins.
 * Update: Cleanup Coinbase candle REST interface, use standard string interval
 * Feature: Add balances to Bybit
 * Bugfix: Kraken valid depths incorrect
 * Feature: Add support for gracefully stopping Redis backends and writing queued message
 * Bugfix: OKEx incorrect creating multiple connections
 * Breaking Change: Data types for majority of callbacks have changed to Objects (previously was a dict)
 * Update: Remove redundant example code
 * Breaking Change: OrderInfo now an object
 * Bugfix: NBBO updated to use new orderbook
 * Breaking Change: Balance callback changed to return object
 * Breaking Change: L1_Book callback returns object
 * Update: Subscribe to 200 levels per side for Bybit
 * Feature: Candles support added to Binance REST
 * Breaking Change: Candle REST methods return Candle object
 * Feature: data objects now hashable and comparable (equal only)
 * Breaking Changes: USER_FILLS renamed FILLS, FILLS not use data objects for callbacks
 * Feature: Add support for candles in FTX REST
 * Feature: Add support for candles in Bitstamp REST
 * Feature: Add support for candles in Upbit REST

### 1.9.3 (2021-08-05)
  * Feature: Add support for private channel USER_DATA, public channel LAST_PRICE on Phemex
  * Feature: Add support for private channels FILLS, ORDER_INFO, BALANCES on Deribit
  * Feature: Add support for public channel L1_BOOK on Deribit
  * Feature: Add support for private channels FILLS and ORDER_INFO on Bybit
  * Bugfix: Fix demo.py
  * Feature: Allow user to specify a delay when starting an exchange connection (useful for avoiding 429s when creating a large number of feeds)
  * Update: Support Okex v5
  * Breaking Change: Update symbol standardization. Now uses standard names across all exchanges for futures, swaps, and options.
  * Feature: Allow user to specify depth_interval for Binance L2_BOOK.
  * Bugfix: Use order id in FTX fill channel callback
  * Feature: Add ability to use the Symbols class to identify all exchanges that support a given instrument
  * Feature: Allow user to specify 'http_proxy' in feeds.
  * Feature: Add support for 'concurrent_http' requests in Binance feeds.
  * Bugfix: funding and open interest data not being collected
  * Breaking Change: Rework how REST endpoints are integrated into exchange classes. Rest module has been removed. REST methods are part of exchanges classes.
  * Feature: Add support for funding data in Bybit
  * Update: Correct and update sections of the documentation.
  * Feature: Add support for open_interest_interval in Binance Futures.
  * Bugfix: Fix subaccounts impl in FTX

### 1.9.2 (2021-07-14)
  * Bugfix: add config kwarg to add_nbbo method
  * Update: changed KuCoin authentication to match new signing method
  * Bugfix: #518 - fix aggregator example code
  * Update: Support Bittrex V3
  * Feature: Add support for candles on Bittrex
  * Feature: Add support to authenticate private channels (e.g. FILLS) on FTX
  * Feature: Support private rest api commands for FTX
  * Update: Improve impl for FTX rest api
  * Bugfix: #528 - Fix standardisation of Deribit's symbols when passed to callbacks
  * Feature: Add support for private "orders" channel on FTX
  * Feature: Add support for subaccounts in feeds and REST API for FTX
  * Bugfix: Fix FTX rest api return value
  * Exchange: New exchange - dYdX
  * Bugfix: Issue #531 - Gemini symbol generation included closed symbols
  * Feature: Allow user to override the score used in Redis ZSETs
  * Update: Get information about size increment from FTX symbol data
  * Bugfix: Fix trades write for Arctic backend
  * Feature: new exchange: Bequant. Supports ticker, L2 book, trades, candles, plus authenticated channels: order info, account transactions and account balances
  * Update: BitMax renamed AscendEX
  * Bugfix: Feed level timeout and timeout interval not being set properly
  * Exchange: Phemex exchange support
  * Features: added support for candles, order info, account transactions and account balances to HitBTC & Bitcoin.com, plus authentication where required to access these channels
  * Update: previous HitBTC & Bitcoin.com websocket endpoints deprecated. Now using separate Market, Trading and Account endpoints
  * Bugfix: max_depth on Binance and Kraken was not properly used when querying the snapshot
  * Bugfix: Handle 429s in HTTP connections (by waiting and retrying).

### 1.9.1 (2021-06-10)
  * Feature: add Bithumb exchange - l2 book and trades
  * Bugfix: Fix inverted Poloniex symbols
  * Feature: simplify and cleanup parts of Poloniex
  * Feature: add `symbols` class method to all exchanges to get list of supported trading pairs
  * Feature: Clean up internal class attributes in Feed class
  * Feature: Add graceful stop and shutdown methods for Feeds
  * Feature: Add ledger endpoint to Kraken Rest module, add ability to optionally filter by symbol, or all symbols, for historical trades
  * Docs: Update documentation regarding adding a new exchange to cryptofeed
  * Bugfix: Reset delay after connection is successful
  * Feature: yapic.json parses strings to datetimes automatically, no longer need to rely on Pandas for datetime parsing
  * Bugfix: #491 - dictionary resized during iteration in ByBit
  * Bugfix: #494 - added status argument to liquidations callback
  * Bugfix: #399 - book delta issue with Kucoin and Gateio
  * Feature: Binance Delivery candle support
  * Feature: Binance US candle support
  * Feature: Kraken Candle support
  * Update: Remove deprecated channel mapping from Kraken, use channel name from message instead
  * Bugfix: change Kraken Futures to use the standard symbol to be consistent with the rest of the library
  * Update: use Kucoin v3 endpoint for orderbook snapshot (v2 deprecated).
  * Update: Poloniex ticker message format update

### 1.9.0 (2021-04-25)
  * Bugfix: Fix Binance subscriptions when subscribing to more than one candle
  * Feature: Remove support for Influx versions prior to 2.0
  * Feature: Add stop method to HTTP Backends to gracefully drain queue and write pending data on shutdown
  * Feature: Revamp InfluxDB code. Drop support for storing floating point as str, store book data as json blob
  * Bugfix: Remove unused get_instrument calls in Deribit and Kraken Futures
  * Feature: Revamp symbol generation and exchange info for Deribit and Kraken Futures
  * Bugfix: Fix issue using AsyncFile callback to store raw data
  * Testing: Add exchange tests for Deribit and Binance
  * Bugfix: Fix symbol issue in Bitmex when initializing the orderbook
  * Bugfix: Fix various issues with FTX, OKCOIN/OKX and Huobi symbol generation
  * Testing: Overhaul exchange tests, all exchanges are now tested with real data. Fixed various bugs as a result of this testing. Revamped AsyncFileCallback.
             Added new tool to generate test data for testing.
  * Bugfix: Improve connection cleanup in AsyncConnection object
  * Feature: Add support for user defined exception handling in FeedHandler
  * Bugfix: Fix redis backends that can't handle None
  * Bugfix: Connection exceptions being ignored in Feedhandler
  * Bugfix: Binance address generation correction
  * Bugfix: OKX symbol generation incorrect + validate symbols used for channels that dont support all types
  * Breaking Change: Large rewrite of Feedhandler, Connection, and Feed. Many timeout related options moved from feedhandler to Feed. Symbol specific code
                     moved to exchange class. Rewrite of raw data collection.
  * Feature: Candle support for Huobi
  * Feature: Allow user to specify Postgres port in Postgres backends
  * Bugfix: Report base volume, not quote volume in Huobi candles
  * Feature: Support for the KuCoin exchange

### 1.8.2 (2020-04-02)
  * Update to use alpha release of aioredis 2.0. Allows building of wheels again

### 1.8.1 (2020-04-01)
  * Bugfix: Add manifest file for source dist

### 1.8.0 (2020-04-01)
  * Bugfix: Init uvloop earlier so backends that use loop will not fail
  * Docs: Remove FAQ, added performance doc section
  * Bugfix: #404 - Use AsyncConnection object for Binance OI
  * Feature: Rework how raw data is stored (when enabled). REST data can now be captured
  * Feature: New feedhandler method, `add_feed_running` allows user to add feed to running instance of a feedhandler
  * Feature: create_db defaults to False on InfluxDB backends
  * Feature: Normalize Bitmex Symbols
  * Update: Remove extraneous methods in feed objects used to query symbol information
  * Feature: Use realtime ticker for Binance
  * Bugfix: Bitmex symbols not being normalized correctly
  * Bugfix: Fix GCP PubSub backend
  * Bugfix: Fix historical data REST api for Bitmex
  * Feature: Use separate tasks (fed by async queue) for backend writing. Redis now uses this method
  * Bugfix: Allow user specified max depths on Kraken
  * Feature: Add backend queue support to ZMQ backend
  * Feature: Add backend queue support to Socket backends
  * Feature: Add VictoriaMetrics support via backend
  * Feature: Add backend queue support to influx and elastic
  * Feature: Candle support
  * Bugfix: Ignore untradeable symbols in Binance symbol generation
  * Feature: Add backend support for queues in Postgres. Rework postgres backend and supply example SQL file to create tables for demo
  * Bugfix: Fix ByBit symbol generation
  * Feature: Authenticated channel support for OKX/OKCOIN
  * Update: Poloniex changed signaure of ticker data
  * Feature: Candles for Binance Futures
  * Feature: Premium Index Candle support for Binance Futures
  * Feature: Update Gateio to use new v4 websocket api. Adds support for candles
  * Bugfix: Fix open interest on OKEx
  * Bugfix: OKEx was duplicating subscriptions
  * Breaking Change: Core callbacks (trade, candle, books, ticker, open interest, funding, liquidations, index) now use custom objects

### 1.7.0 (2021-02-15)
  * Feature: Use UVLoop if installed (not available on windows)
  * Bugfix: Allow exchanges to customize their retry delays on error
  * Feature: New demo code showing user loop management
  * Feature: Handle more signals for graceful shutdown
  * Bugfix: BinanceFutures message format change
  * Feature: Missing sequence number on Coinbase will not reset all data streams, just the affected pair
  * Feature: Use timestamp from exchange for L2 book data from Coinbase
  * Bugfix: Blockchain exchange had incorrect timestamps, and incorrect log lines
  * Bugfix: Wrong datatype in BackendFuturesIndexCallback
  * Bugfix: Fix bad postgres callback for open_interest and futures_index
  * Feature: Signal handler installation now optional, can be done separately. This will allow the feedhandler to be run from child threads/loops
  * Bugfix: Fix binance delivery book ticker (message format change)
  * Breaking change: Feed object `config` renamed `subscription`
  * Feature: Configuration passed from feedhandler to exchanges
  * Breaking change: Most use of `pair` and `pairs` changed to `symbol` and `symbols` to be more consistent with actual usage. pairs.py renamed to symbols.py
  * Feature: Allow configuring the API KEY ID from Config or from environment variable
  * Bugfix: Collisions in normalized CoinGecko symbols (this adds about 700 new symbols)
  * Feature: Add candles function to coinbase
  * Feature: Explain when Cryptofeed crashes during pairs retrieval
  * Bugfix: BINANCE_DELIVERY Ticker use msg_type='bookTicker' as for the other BINANCE markets
  * Feature: Support Bitmex authentication using personal API key and secret
  * Feature: Print the origin of the configuration (filename, dict) for better developer experience
  * Bugfix: Add guard against non-supported asyncio add_signal_handler() on windows platforms
  * Feature: Simplify source code by standardization iterations over channels and symbols
  * Bugfix: Remove remaining character "*" in book_test.py
  * Bugfix: Fix return type of the function book_flatten()
  * Feature: Shutdown multiple backends asynchronously, and close the event loop properly
  * Bugfix: Repair the Bitfinex FUNDING
  * Feature: Speedup the handling of Bitfinex messages by reducing intermediate mappings
  * Feature: Support OKEx options
  * Bugfix: Cancel the pending tasks to gracefully/properly close the ASyncIO loop
  * Feature: Support for authenticated websocket data channels

### 1.6.2 (2020-12-25)
  * Feature: Support for Coingecko aggregated data per coin, to be used with a new data channel 'profile'
  * Feature: Support for Whale Alert on-chain transaction data per coin, to be used with a new data channel 'transactions'
  * Bugfix: Reset delay and retry for rest feed
  * Feature: Add GCP Pub/Sub backend
  * Bugfix: Fix aggregated callbacks (Renko and OHLCV) when used with exchanges that support order types
  * Bugfix: Fix broken example/demo code
  * Feature: New data channel - `futures_index` - demonstrated in ByBit
  * Feature: Add stop callback when exiting loop, add stop method placeholder for base callbacks
  * Bugfix: Fix NBBO callback
  * Feature: Orderbook sequence number validation for HitBTC
  * Feature: Kraken orderbook checksum support in Kraken
  * Feature: KrakenFutures sequence number check added
  * Feature: Add optional caching to postgres backend
  * Feature: New Exchange - Binance Delivery
  * Feature: Liquidation for OKX
  * Bugfix: Adjust ping interval on websocket connection, some exchanges require pings more frequently
  * Feature: Checksum validation for orderbooks on OKX and OKCoin
  * Feature: Use rotating log handler
  * Bugfix: Later versions of aiokafka break kafka backend
  * Bugfix: Huobi sends empty book updates for delisted pairs
  * Bugfix: Harden channel map usage in Kraken
  * Feature: Config file support
  * Bugfix: Subscribing to all BitMEX symbols gives 400 error - message too long
  * Bugfix: Cleanup of code - fixed a few examples and resolved all outstanding flake8 issues
  * Bugfix: Fix Bitfinex pair normalization
  * Feature: Refactor connection handling. New connection design allows feeds to open multiple connections
  * Feature: Update BitMax to use the new BitMax Pro API - includes sequence number verification on books
  * Feature: Bybit - support for USDT perpetual data channels
  * Feature: Can now configure more than 25 Bitfinex pair/channel combinations
  * Feature: Support more than 200 pair/stream combinations on Binance from a single Feed
  * Feature: Support for the bitFlyer exchange
  * Feature: Update Kraken to work with very large numbers of trading pairs

### 1.6.1 (2020-11-12)
  * Feature: New kwarg for exchange feed - `snapshot_interval` - used to control number of snapshot updates sent to client
  * Feature: Support for rabbitmq message routing
  * Feature: Support for raw file playback. Will be useful for testing features and building out new test suites for cryptofeed.
  * Feature: Arctic library quota can be configured, new default is unlimited
  * Feature: New exchange: Probit
  * Bugfix: Correctly store receipt timestamp in mongo backend
  * Bugfix: FTX - set a funding rate requests limit constant (10 requests per second, 60 seconds pause between loops)
  * Bugfix: Open Interest data on FTX erroneously had timestamps set to None
  * Update: Binance Jersey shutdown - feed removed
  * Bugfix: Fixed open interest channel for Binance Delivery

### 1.6.0 (2020-09-28)
  * Feature: Validate FTX book checksums (optionally enabled)
  * Bugfix: Subscribing only to open interest on Binance futures gave connection errors
  * Feature: Authentication for Influxdb 1.x
  * Feature: Override logging defaults with environment variables (filename and log level)
  * Bugfix: For Coinbase L3 books need to ignore/drop some change updates (per docs)
  * Bugfix: Obey rate limits when using Coinbase REST API to get L3 book snapshots
  * Bugfix: Ignore auction updates from Gemini
  * Feature: Add order type (limit/market) for Kraken Trades
  * Feature: Exchange specific information available via info classmethod - contains pairs, data channels and tick size
  * Feature: Funding data supported on HuobiSwap
  * Bugfix: Fix broken mongo callbacks in backends

### 1.5.1 (2020-08-26)
  * Bugfix: #136 - Kraken Rate limiting
  * Feature: Funding data on Binance Futures
  * Bugfix: Support new Huobi tradeId field, old id field deprecated
  * Bugfix: Unclear errors when unsupported data feeds used
  * Bugfix: Handle order status messages more gracefully in Coinbase
  * Bugfix: Fix Kraken pair mappings
  * Feature: New Exchange - Gate.io
  * Feature: Remove \_SWAP, \_FUTURE channel (and callback) types - determine correct type at subscribe time based on symbol
  * Docs: Add documentation about callbacks
  * Feature: Deribit provides sequence number for book updates - check them to ensure no messages lost
  * Bugfix: Fix timestamp on Binance Futures Open Interest
  * Bugfix: Update/standardize liquidation callbacks
  * Feature: Update Upbit subscription methods based on updated docs
  * Bugfix: Ticker not working correctly on Binance Futures
  * Feature: Liquidations callbacks for backends

### 1.5.0 (2020-07-31)
  * Feature: New Exchange - FTX US
  * Feature: Add funding data to rest library
  * Bugfix: DSX updated their API, websocket no longer supported. Removing DSX
  * Feature: Websocket client now uses unbounded message queue
  * Feature: Support for HuobiDM next quarter contracts
  * Bugfix: Fix datetime fields in elasticsearch
  * Feature: BinanceFutures: support ticker, open interest and Liquidation, FTX: support open interest and liquidations, Deribit: liquidations support
  * Bugfix: Fix receipt timestamps in Postgres backend
  * Bugfix: Huobi Swap Init

### 1.4.1 (2020-05-22)
  * Feature: Support for disabling timeouts on feeds
  * Bugfix: #224 Ignore newly added trading pairs in Poloniex while running
  * Feature: New exchange, DSX
  * Bugfix: Bybit updated their API, websocket subscription to L2 book data needed to be updated
  * Bugfix: Deribit subscription condensed into a single message to avoid issues with rate limit
  * Bugfix: Funding interval for bitmex not converted to integer
  * Bugfix: HuobiSwap missing from feedhandler
  * Feature: Optional flag on Feed to enable check for crossed books
  * Feature: Blockchain Exchange

### 1.3.1 (2020-03-17)
  * Feature: Add missing update detection to orderbooks in Binance
  * Feature: REST support for FTX
  * Feature: Added new field, receipt timestamp, to all callbacks. This contains the time the message was received by cryptofeed.
  * Feature: Upbit Exchange Support

### 1.3.0 (2020-02-11)
  * Bugfix: Enabling multiple symbols on Bitmex with deltas and max depth configured could cause crashes.
  * Bugfix: Default open interest callback missing
  * Change: Mongo backend stores book data in BSON
  * Feature: Open Interest callbacks added to all backends
  * Change: Instrument removed in favor of open interest
  * Bugfix: Huobi feedhandlers not properly setting forced indicator for book updates, breaking deltas
  * Bugfix: Some Kraken futures funding fields not always populated
  * Feature: Open interest updates for Kraken futures
  * Feature: Open interest updates for Deribit
  * Bugfix: FTX ticker can have Nones for bid/ask
  * Feature: InfluxDB 2.0 support
  * Bugfix: Deribit funding only available on perpetuals
  * Feature: Enable deltas (with out max depth) on exchanges that do not support them

### 1.2.0 (2020-01-18)
  * Feature: New exchange: Binance Futures
  * Feature: New Exchange: Binance Jersey
  * Feature: Funding data on Kraken Futures
  * Feature: User defined pair separator (default still -)
  * Feature: Postgres backend
  * Feature: Deribit Funding
  * Bugfix: Deribit subscriptions using config subscribed to symbols incorrectly
  * Bugfix: Some RabbitMQ messages were missing symbol and exchange data
  * Feature: Open interest data for OKX swaps

### 1.1.0 (2019-11-14)
  * Feature: User enabled logging of exchange messages on error
  * Refactor: Overhaul of backends - new base classes and simplified code
  * Bugfix: Handle i messages from poloniex more correctly
  * Bugfix: Report bittrex errors correctly
  * Feature: New exchange: Bitcoin.com
  * Feature: New exchange: BinanceUS
  * Feature: New exchange: Bitmax
  * Feature: Ability to store raw messages from exchanges

### 1.0.1 (2019-09-30)
  * Feature: Backfill Bitmex historical trade data from S3 Bucket
  * Feature: RabbitMQ backend
  * Feature: Custom Depth and deltas for all L2 book updates
  * Feature: Support new 100ms book diff channel on Binance
  * Feature: Bittrex exchange support
  * Feature: Ticker support in Redis and Kafka Backends
  * Feature: Ticker callbacks require/contain timestamp
  * Feature: Renko Aggregation
  * Bugfix: Max Depth without deltas should only send updates when book changes
  * Bugfix: Update count and previous book now associated with pair

### 1.0.0 (2019-08-18)
  * Bugfix #113: Fix remaining exchanges who are not reporting timestamps correctly
  * Feature: Generated timestamps now based on message receipt by feedhandler
  * Feature: Multi-callback support
  * Feature: Rework ZMQ using pub/sub with topics
  * Feature: FTX Exchange
  * Feature: Gemini subscriptions now work like all other exchanges
  * Feature: Use unique id for each feed (as opposed to feed id/name)
  * Bugfix: fix Poloniex historical trade timestamps
  * Bugfix: Bitmex L2 channel incorrectly classified
  * Feature: Kraken Futures
  * Feature: Redis backend supports UDS
  * Feature: Binance full book (L2) with deltas
  * Feature: Allow user to start event loop themselves (potentially scheduling other tasks before/after).

### 0.25.0 (2019-07-06)
  * Feature: Rest Endpoints for Historical Deribit data
  * Feature: Specify numeric datatype for InfluxDB
  * Bugfix: Greatly improve performance of book writes for InfluxDB
  * Feature: Bybit exchange support
  * Bugfix: Deribit now returning floats in decimal.Decimal
  * Feature: Elastic Search backend

### 0.24.0 (2019-06-19)
  * Bugfix: Book Delta Conversion issue in backends
  * Bugfix: Tweak BitMEX rest API to handle more errors more gracefully
  * Feature: Deribit Exchange support
  * Feature: Instrument channel
  * Bugfix: support Kraken websocket API changes
  * Bugfix: correct USDT symbol mappings for Bitfinex
  * Bugfix: Fixed mongo book backend
  * Feature: Book delta support for mongo, sockets, ZMQ

### 0.23.0 (2019-06-03)
  * Feature: Book delta support for InfluxDB
  * Feature: Swaps on OkEX

### 0.22.2 (2019-05-23)
  * Bugfix: Fix tagging issue in InfluxDB
  * Bugfix: Fix book updates in InfluxDB
  * Feature: Book delta support in Redis backends
  * Feature: Book delta support in Kafka backend

### 0.22.1 (2019-05-19)
  * Feature: Cleanup callback code
  * Feature: Poloniex subscription now behaves like other exchanges
  * Feature: Kafka Backend

### 0.22.0 (2019-05-04)
  * Bugfix: Timestamp normalization for backends were losing subsecond fidelity
  * Feature: All exchanges report timestamps in floating point unix time
  * Bugfix: Implement change in OkEx's trading pair endpoint for pair generation

### 0.21.1 (2019-04-28)
  * Feature: Config support for Coinbene, Binance, EXX, BitMEX, Bitfinex, Bitstamp, HitBTC
  * Feature: Complete clean up of public REST endpoints
  * Feature: Improved book delta example
  * Feature: Bitstamp Websocket V2 - L3 books now supported
  * Bugfix: Incorrect book building in Kraken

### 0.21.0 (2019-04-07)
  * Bugfix: Coinbase L3 Book would get in cycle of reconnecting due to missing sequence numbers
  * Feature: Kraken L2 Book Deltas
  * Feature: Book deltas streamlined and retain ordering
  * Feature: OKCoin exchange support
  * Feature: OKEx exchange support
  * Feature: Coinbene exchange support
  * Feature: Support Huobi Global and Huobi USA

### 0.20.2 (2019-03-19)
  * Bugfix: Kraken REST API using wrong symbol for trades
  * Feature: Complete work on standardizing Bitfinex rest API
  * Bugfix: Allow index symbols on Bitmex

### 0.20.1 (2019-02-16)
  * Feature: Trades sides are now labeled as Buy / Sell instead of Bid / Ask.
  * Feature: Support for the Huobi exchange
  * Bugfix: Change how exchange pairs are mapped for REST module - only map exchanges that are used
  * Bugfix #67: Ensure all trades report the taker's side

### 0.20.0 (2019-02-04)
  * Feature #57: Write updates directly to MongoDB via new backend support
  * Feature #56: Experimental support for fine grained configuration per exchange
  * Feature #58: Support Kraken websocket API
  * Feature: Only generate trading pair conversions for configured exchanges
  * Feature: Historical trade data on REST API for Kraken

### 0.19.2 (2019-01-21)
  * Feature #55: OHLCV aggregation method in backends plus support for user defined aggregators
  * Feature: EXX exchange support

### 0.19.1 (2019-01-11)
  * Bugfix: Poloniex logging had bug that prevented reconnect on missing sequence number

### 0.19.0 (2019-01-10)
  * Feature #50: Support multiple streams per websocket connection on Binance
  * Bugfix #51: Fix pairs on streams in Binance

### 0.18.0 (2018-12-15)
  * Feature: InfluxDB support via backend
  * Feature: Aggregation backend wrappers
  * Bugfix: BookDelta callback no longer needs to be an instance of BookUpdateCallback
  * Bugfix: REST module was creating duplicate log handlers
  * Bugfix: Bitfinex REST now properly handles cases when there are more than 1000 updates for a single tick

### 0.17.4 (2018-11-17)
  * README change for long description rendering issue

### 0.17.3 (2018-11-17)
  * Feature #41: Rework trading pairs to generate them dynamically (as opposed to hard coded)
  * Feature: When book depth configured Redis, ZMQ and UDP backends only report book changes when changed occurred in
             depth window
  * Feature: TCP socket backend support
  * Feature: UDS backend support

### 0.17.2 (2018-11-03)
  * Bugfix #45: Bitstamp prices and sizes in L2 book are string, not decimal.Decimal
  * Feature: Binance support

### 0.17.1 (2018-10-19)
  * Bugfix #43: Coinbase L2 book used "0" rather than 0 for comparisons against decimal.Decimal
  * Feature: REST feed market data supported via normal subscription methods
  * Feature: Kraken support
  * Bugfix: Bitfinex book timestamps match expected Bitfinex timestamps (in ms)

### 0.17.0 (2018-10-13)
  * Feature: Timestamps for orderbooks and book deltas
  * Feature #40: NBBO now uses best bid/ask from L2 books
  * Feature #28: GDAX now renamed Coinbase and uses Coinbase endpoints
  * Feature: ZeroMQ backend. Write updates directly to ZMQ connection
  * Feature: UDP Socket backend. Write updates directly to UDP socket

### 0.16.0 (2018-10-4)
  * Feature: L2 books are now all price aggregated amounts, L3 books are price aggregated orders
  * Book deltas supported on all feeds
  * Bugfix: Fix NBBO feed

### 0.15.0 (2018-09-29)
  * Feature: GDAX/Coinbase rest support - trades, order status, etc
  * Feature: Arctic backend, supports writing to arctic directly on trade/funding updates
  * Bugfix: #36 Update poloniex to use new trading pairs and handle sequence numbers
  * Bugfix: Improve Bitfinex orderbooks and handle sequence numbers
  * Bugfix: GDAX and Bitmex orderbook and logging improvements

### 0.14.1 (2018-09-14)
  * Added some docstrings
  * Feature: Add exchanges by name to feedhandler. Easier to instantiate a feedhandler from config
  * Logging improvements
  * Bugfix: non-gathered futures were suppressing exceptions when multiple feeds are configured. Changed to tasks
  * Redis backend uses a connection pool

### 0.14.0 (2018-09-04)
  * Feature: support for writing order books directly to Redis
  * Feature: ability to specify book depth for Redis updates

### 0.13.3 (2018-08-31)
  * Feature: normalize Bitfinex funding symbols

### 0.13.2 (2018-08-31)
  * Bugfix: fix symbol in Bitfinex rest

### 0.13.1 (2018-08-31)
  * Feature: access rest endpoints via getitem / []
  * Bugfix: #31 - funding channel broke Gemini
  * Feature: Book deltas for GDAX
  * Bugfix: Fix intervals on Bitmex (rest)

### 0.13.0 (2018-08-22)
  * Feature: Funding data from Bitmex on ws
  * Feature: Funding historical data via rest
  * Bugfix: Python 3.7 compatibility
  * Feature: Rest trade APIs are now generators
  * Feature: funding data on Bitfinex - ws and rest

### 0.12.0 (2018-08-20)
  * Bugfix: Handle 429s in Bitmex (REST)
  * Feature: Redis backend for trades to write updates directly to Redis
  * Bugfix: issue #27 - Bitmex trades missing timestamps

### 0.11.1 (2018-08-18)
  * Bitfinex and Bitmex historical trade data via REST
  * Bugfix: interval incorrect for rest time ranges
  * Bugfix: lowercase attrs in Rest interface

### 0.11.0 (2018-08-05)
  * Feature: Support for delta updates for order books
  * REST API work started

### 0.10.2
  * Bugfix: Clear data structures on reconnect in bitmex
  * Feature: Support reconnecting on more connection errors
  * Feature: Timestamp support on trade feeds
  * Feature: Connection watcher will terminate and re-open idle connections

### 0.10.1 (2018-5-11)
  * Feature: Reconnect when a connection is lost
  * Bugfix #22: Check for additional connection failures
  * Feature #4: Trade ID support
  * Feature: Account for new Gemini message type

### 0.10.0 (2018-03-18)
  * Feature: Bitmex

### 0.9.2 (2018-03-13)
  * Bugfix #10: Change from float to decimal.Decimal in GDAX
  * Feature #5: use sorted dictionaries for order books
  * Feature #17: logging support
  * Bugfix: Gemini order books now work
  * Bugfix: All json floats parsed to Decimal
  * Bugfix: Fix Bitstamp pair parsing
  * Feature: Major clean up of channel, exchange, and trading pair names

### 0.9.1 (2018-01-27)
  * Bugfix #4: produce ticker from trades channel on GDAX
  * Feature: Bitstamp feed

### 0.8.0 (2018-01-07)
  * Feature: HitBTC feed
  * Feature: Poloniex Orderbook support

### 0.6.0 (2018-01-02)
  * Feature: Gemini Feed

### 0.5.0 (2018-01-02)
  * Initial release: GDAX, Poloniex, Bitfinex Support
  * Feature: NBBO support<|MERGE_RESOLUTION|>--- conflicted
+++ resolved
@@ -2,11 +2,8 @@
 
 ### 2.4.1
  * Bugfix: Handle empty nextFundingRate in OKX
-<<<<<<< HEAD
+ * Bugfix: Handle null next_funding_time and estimated_rate in HuobiSwap funding
  * Update: transitioned from Coinbase Pro (retired) to Coinbase Advanced Trade
-=======
- * Bugfix: Handle null next_funding_time and estimated_rate in HuobiSwap funding
->>>>>>> a2ef81ea
 
 ### 2.4.0 (2024-01-07)
  * Update: Fix tests
