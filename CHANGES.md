--- conflicted
+++ resolved
@@ -24,8 +24,6 @@
   * Feature: Kraken orderbook checksum support in Kraken
   * Feature: KrakenFutures sequence number check added
   * Feature: Add optional caching to postgres backend
-<<<<<<< HEAD
-=======
   * Feature: New Exchange - Binance Delivery
   * Feature: Liquidation for OKEX
   * Bugfix: Adjust ping interval on websocket connection, some exchanges require pings more frequently
@@ -44,7 +42,6 @@
   * Feature: Can now configure more than 25 Bitfinex pair/channel combinations
   * Feature: Support more than 200 pair/stream combinations on Binance from a single Feed
   * Feature: Support for the bitFlyer exchange
->>>>>>> a84539ba
 
 ### 1.6.1 (2020-11-12)
   * Feature: New kwarg for exchange feed - `snapshot_interval` - used to control number of snapshot updates sent to client
