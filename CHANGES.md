## Changelog

### 2.3.2
 * Bugfix: Fix AUCTION symbol parsing on Coinbase
 * Bugfix: Fix PERPETUAL symbol parsing on Phemex
<<<<<<< HEAD
 * Feature: Added support for Bybit spot orderbook and trade websocket endpoints
=======
 * Feature: Access to all AIOKafka configuration options
 * Feature: Use backend Queue for Kafka
>>>>>>> cbb4a631

### 2.3.1 (2022-10-31)
 * Bugfix: timestamp not reset correctly on reconnect
 * Bugfix: Arctic backend failing to write Trades when trade type was not present in data
 * Bugfix: Timestamp sometimes not present in Coinbase ticker updates
 * Bugfix: Phemex, symbols parsing
 * Bugfix: OKx - handle empty liquidations correctly

### 2.3.0 (2022-09-04)
 * Bugfix: added list and str support to websocket_endpoint creation (allows more than 200 symbols on Binance)
 * Feature: Add support for OKx streaming candles
 * Bugfix: Binance Futures, double slash in open interest url
 * Update: Set 'next_funding_rate' to None in Bybit if not present
 * Feature: Added authentication to private channels of Bittrex. ORDER_INFO and BALANCES implemented.
 * Bugfix: Bitget, bug in subscribe method
 * Update: Poloniex API update

### 2.2.3 (2022-05-29)
 * Feature: Authenticated channel support for Bitget
 * New Exchange: FTX TR
 * New Exchange: AscendEX Futures
 * Update: AscendEX, add sandbox endpoint. Add channel filter.
 * Update: Binance, add sandbox endpoint.
 * Update: Binance Delivery, add sandbox endpoint.
 * Update: Bitmex, add sandbox endpoint.
 * Update: KrakenFutures, add sandbox endpoint.
 * Bugfix: Bybit, the quantity for order_info stream was incorrect.
 * Bugfix: Bitmex, timestamp was not returned in book.
 * Bugfix: KrakenFutures, timestamp was not returned in book.
 * Bugfix: Phemex, websocket subscription error.
 * Bugfix: OKX, liquidations subscription was never called.
 * Update: OKX, use publicly available channel for book updates.
 * Bugfix: Fix race condition when resetting feeds with multiple connections
 * Update: Send Phemex subscriptions one symbol at a time
 * Bugfix: BitDotCom, the subscription message for perpetuals was incorrect
 * Bugfix: Allow empty subscriptions (channel with no symbols) for FTX
 * Update: Add SOL and USDC to Deribit symbol mapping

### 2.2.2 (2022-04-17)
 * Bugfix: OKX filled amount being reported incorrectly in OrderInfo
 * Bugfix: Tweak QuestDB coulmn types and layout
 * Bugfix: Fix Bybit Private Channel connections / subscriptions
 * Bugfix: Return client order id in OrderInfo object returned by Coinbase
 * Feature: Add Order type
 * Feature: Add support for closed candles only in Bybit
 * Update: Kraken Futures new instrument type: Perpetual Linear Multi-collateral Futures
 * New Exchange: Bitget
 * New Exchange: Independent Reserve
 * Feature: Add perpetuals to Bitget
 * Update: Add indicator in symbol info if instrument is a qunto
 * Feature: Configuration option to allow invalid symbols
 * Bugfix: use supplied timestamp from snapshot in Binance
 * Feature: Optional multiprocessing support for backends
 * Update: Remove unsupported backends
 * Feature: Support checksum validation on Bitget orderbooks

### 2.2.1 (2022-02-27)
 * Feature: Support for order info stream on BitMEX
 * Bugfix: Datetime/Timestamp conversion fixes
 * Feature: Add support for Huobi Linear Swaps
 * Update: Change Coinbase REST calls to use Ticker and Trade data types
 * Bugfix: Instrument and channel filtering sometimes matched incorrectly when creating connection specific subscriptions
 * Bugfix: retry kwargs were not correctly passed through to the async HTTP connection handler in Coinbase REST methods
 * Update: Revamp Coinbase authenticated REST endpoints; change to use the Cython data types
 * Feature: Add from_dict static method in Cython types to support creation of object from dict (for serialization/deserialization)
 * Feature: New QuestDB backend
 * Update: Exchange name change OKEx -> OKX
 * Bugfix: OKX candle REST code was setting values incorrectly
 * Update: OKX now uses v5 for all connections (REST and WS). Update endpoints to new exchange name: okex.com -> okx.com
 
### 2.2.0 (2021-02-16)
 * Feature: New exchange: Bit.com
 * Feature: Rework how exchanges that have multiple websocket endpoints are managed and configured.
 * Bugfix: Use UTC for datetime conversions in REST api
 * Bugfix: Funding rate of 0 was being converted to None when to_dict was called
 * Feature: Add OKEx REST API and implement candle function
 * Feature: Added trading endpoints to Bitfinex REST mixin
 * Bugfix: Change to Okex to allow futures and options subscriptions
 * Update: Deribit ticker, trades, and orderbook channels now require authentication
 * Bugfix: Fix candle backend for InfluxDB
 * Bugfix: OKEx REST candle fix
 * Feature: Added ability to use your own Postgres table layouts
 * Bugfix: Binance connections that do not require websocket were failing on connect
 * Feature: Write native datetimes to Mongo
 * Feature: Mongo backend now supports bulk writes + queuing of messages

### 2.1.2 (2021-12-23)
 * Feature: Tweak Postgres backend to not store duplicated data for orderbooks.
 * Feature: Provide sample book schema for Postgres.
 * Feature: Add subaccount info to OrderInfo and Fills data types.
 * Bugfix: Fix issue in orderbook cross check.
 * Bugfix: Simplify dYdX orderbook logic.
 * Bugfix: Raise error if client tries to subscribe to KuCoin book data without an API key.
 * Feature: Add ByBit sandbox endpoints.
 * Bugfix: Fix calculation in OrderInfo on Binance.
 * Feature: Support list of bootstrap servers for Kafka backend.
 * Feature: Add OrderInfo and Fills zmq callbacks 

### 2.1.1 (2021-11-29)
 * Bugfix: Position data type missing side field.
 * Bugfix: Position data type had unused field 'id'.
 * Bugfix: Fix Bybit OrderInfo msg/data dict.
 * Feature: Add support for sandbox/testnet on BinanceFutures.
 * Feature: New exchange - Crypto.com.
 * Bugfix: Fix MongoDB backend.
 * Update: reduce code duplication for candle interval normalization.
 * Update: Simplify code around address specification and selection when using sandbox/testnet.
 * Bugfix: Phemex rounding errors, incorrect volume.
 * Feature: Add sandbox/testnet endpoint for Phemex.
 * Feature: New exchange - Delta.
 * Update: Tweak tests to remove deprecation warnings.
 * Bugfix: Fix token usage in Binance.
 * Update: Change Binance trades to use trade timestamp instead of event timestamp.

### 2.1.0 (2021-11-14)
 * Bugfix: Update binance user data streams to use cdef types.
 * Feature: Add none_to kwarg to to_dict method of data type objects. Allows replacmen of Nones with specified value.
 * Bugfix: Some redis backends were trying to write Nones to storage and failing.
 * Update: Renamed as_type kwarg on to_dict to numeric_type.
 * Bugfix: Some dYdX symbols were incorrectly classified as spot.
 * Update: Drop support for Python 3.7.
 * Bugfix: Orderbooks need to be truncated to the correct depth when max depth is smaller than the maximum on Kraken.
 * Update: Coinbase having similar issues other exchanges with websocket compliance. Updated to fix connection
 * Update: Backends will fill in missing timestamps with receipt_timestamp
 * Update: Okex auth channel Orders added

### 2.0.3 (2021-10-26)
 * Bugfix: Use timestamp_e6 for data derived from Bybit's instrument_info data feed.
 * Bugfix: Update postgres examples and schema. Fix postgres backend for all dtypes.
 * Bugfix: Kucoin has a limit of 100 symbols per subscription message and 300 per connection. These limits are now respected.
 * Bugfix: Error messages were not handled correctly on Kucoin, causing a crash.
 * Bugfix: FTX websocket endpoint update.
 * Bugfix: Fix the address used for authenticated Binance streams.
 * Bugfix: Handle cases where Bitmex book data is empty.

### 2.0.2 (2021-10-12)
 * Feature: random backoff when 429s are hit
 * Bugfix: Add rate limiting delay to snapshot querying on Binance
 * Update: Write deltas then snapshot when book interval is hit on Book Backends
 * Feature: Bybit liquidation support
 * Feature: Add support for Binance websocket orders stream
 * Bugfix: typo in influxDB backend
 * Bugfix: typo in optional type checking in cython module
 * Feature: compile cython code (and toggle optional assertions) correctly on windows
 * Feature: Allow logging disable via config option
 * Feature: Remove add_feed_running() method, add_feed can be used to add exchange feeds to running feedhandler.
 * Bugfix: Allow empty feedhandler to be started
 * Bugfix: Funding missing type conversion for to_dict method.
 * Bugfix: RedisStream candles boolean not being converted properly
 * Bugfix: FTX order info not handling price of None correctly on reduce only updates
 * Bugfix: Fills using incorrect order id
 * Feature: Periodically refresh order books in Binance to reduce the likelihood of order levels becoming stale
 * Update: Bitcoin.com exchange migrated to FMFW.io and API was updated
 * Revert: Temporarily revert the concurrent http changes in Binance as well as the snapshot refresh code while bugs are resolved
 * Bugfix: Fix Throttle callback, added an example to illustrate usage
 * Bugfix: BinanceFutures and BinanceDelivery not handling rates and funding times of 0/null for futures contracts
 * Bugfix: Open Interest in Bitmex not being converted to decimal
 * Update: Renamed field quantity in Liquidation data type

### 2.0.1 (2021-09-22)
 * Bugfix: BinanceDelivery and BinanceFutures WS compression
 * Bugfix: Upbit REST candles do not work when start/end are not specified
 * Bugfix: New version of websockets enforces RFC rules and non-compliant exchanges will fail to connect.
 * Feature: Add support for candles on Bitfinex REST
 * Bugfix: Book callback with cross_check option enabled causes an error
 * Bugfix: Kraken Candle timestamps strings instead of floats
 * Bugfix: Coinbase book \_change handler passing wrong book type
 * Bugfix: dYdX orderbooks contained prices levels of size 0
 * Bugfix: FTX trade id for liquidations not correctly being converted to str
 * Bugfix: L3 OrderBooks not being correctly converted when as_type was used with to_dict
 * Feature: kwarg snapshots_only when true allow storage of full book updates only (no deltas)
 * Bugfix: initial snapshot of Binance books did not have delta set to None
 * Bugfix: RedisBook callback accessed key delta when it did not exist, causing crash
 * Feature: Candle support for Bybit
 * Bugfix: Fix L3 Book Deltas when use as_type kwarg in to_dict
 * Bugfix: Use V3 endpoint for book snapshots in Binance and BinanceUS
 * Bugfix: Coinbase level 3 book potential memory leak
 * Feature: Perpetual support for Bitfinex
 * Feature: Type checking in Cython code (disabled by default, enable in setup.py)
 * Bugfix: Fix type issues in OKEx and Binance Futures - some numeric data being returned as string
 * Bugfix: Fix symbol normalization in FTX and Huoni Swap
 * Feature: Redis backend to choose sleep interval for writer
 * Feature: snapshot_interval added to book backends

### 2.0.0 (2021-09-11)
 * Feature: Binance REST support
 * Feature: Add next funding rate data to FTX funding data
 * Bugfix: Kraken info dict returning empty
 * Breaking Change: Rename REST endpoints. Sync endpoints end with `_sync`, non-sync endpoints are now async. Clean up and remove old/unused test cases
 * Feature: Remove pandas dependency
 * Breaking Change: Rewrite all rest endpoints to support sync and async versions of the endpoint.
 * Feature: Add dYdX REST endpoints
 * Feature: Add Binance authentication for User Data Streams
 * Feature: Add support for Binance trading REST API
 * Bugfix: Fix typo by renaming rest_options to order_options
 * Bugfix: Use correct max depth for Binance (and its child classes).
 * Bugfix: Fix test data generation, fix Binance test cases, clean up and fix issues in various code samples in example/
 * Feature: BinanceUS rest mixin
 * Update: add feed/exchange cleanup to integration tests
 * Bugfix: Last message received not being correctly set on websocket connection, causing multiple restarts when an exchange encounters a timeout
 * Bugfix: Binance Futures not correctly formatting the side on liquidations
 * Bugfix: Interval from candle_sync was not being passed correctly to async candle interface in REST mixins.
 * Update: Cleanup Coinbase candle REST interface, use standard string interval
 * Feature: Add balances to Bybit
 * Bugfix: Kraken valid depths incorrect
 * Feature: Add support for gracefully stopping Redis backends and writing queued message
 * Bugfix: OKEx incorrect creating multiple connections
 * Breaking Change: Data types for majority of callbacks have changed to Objects (previously was a dict)
 * Update: Remove redundant example code
 * Breaking Change: OrderInfo now an object
 * Bugfix: NBBO updated to use new orderbook
 * Breaking Change: Balance callback changed to return object
 * Breaking Change: L1_Book callback returns object
 * Update: Subscribe to 200 levels per side for Bybit
 * Feature: Candles support added to Binance REST
 * Breaking Change: Candle REST methods return Candle object
 * Feature: data objects now hashable and comparable (equal only)
 * Breaking Changes: USER_FILLS renamed FILLS, FILLS not use data objects for callbacks
 * Feature: Add support for candles in FTX REST
 * Feature: Add support for candles in Bitstamp REST
 * Feature: Add support for candles in Upbit REST

### 1.9.3 (2021-08-05)
  * Feature: Add support for private channel USER_DATA, public channel LAST_PRICE on Phemex
  * Feature: Add support for private channels FILLS, ORDER_INFO, BALANCES on Deribit
  * Feature: Add support for public channel L1_BOOK on Deribit
  * Feature: Add support for private channels FILLS and ORDER_INFO on Bybit
  * Bugfix: Fix demo.py
  * Feature: Allow user to specify a delay when starting an exchange connection (useful for avoiding 429s when creating a large number of feeds)
  * Update: Support Okex v5
  * Breaking Change: Update symbol standardization. Now uses standard names across all exchanges for futures, swaps, and options.
  * Feature: Allow user to specify depth_interval for Binance L2_BOOK.
  * Bugfix: Use order id in FTX fill channel callback
  * Feature: Add ability to use the Symbols class to identify all exchanges that support a given instrument
  * Feature: Allow user to specify 'http_proxy' in feeds.
  * Feature: Add support for 'concurrent_http' requests in Binance feeds.
  * Bugfix: funding and open interest data not being collected
  * Breaking Change: Rework how REST endpoints are integrated into exchange classes. Rest module has been removed. REST methods are part of exchanges classes.
  * Feature: Add support for funding data in Bybit
  * Update: Correct and update sections of the documentation.
  * Feature: Add support for open_interest_interval in Binance Futures.
  * Bugfix: Fix subaccounts impl in FTX

### 1.9.2 (2021-07-14)
  * Bugfix: add config kwarg to add_nbbo method
  * Update: changed KuCoin authentication to match new signing method
  * Bugfix: #518 - fix aggregator example code
  * Update: Support Bittrex V3
  * Feature: Add support for candles on Bittrex
  * Feature: Add support to authenticate private channels (e.g. FILLS) on FTX
  * Feature: Support private rest api commands for FTX
  * Update: Improve impl for FTX rest api
  * Bugfix: #528 - Fix standardisation of Deribit's symbols when passed to callbacks
  * Feature: Add support for private "orders" channel on FTX
  * Feature: Add support for subaccounts in feeds and REST API for FTX
  * Bugfix: Fix FTX rest api return value
  * Exchange: New exchange - dYdX
  * Bugfix: Issue #531 - Gemini symbol generation included closed symbols
  * Feature: Allow user to override the score used in Redis ZSETs
  * Update: Get information about size increment from FTX symbol data
  * Bugfix: Fix trades write for Arctic backend
  * Feature: new exchange: Bequant. Supports ticker, L2 book, trades, candles, plus authenticated channels: order info, account transactions and account balances
  * Update: BitMax renamed AscendEX
  * Bugfix: Feed level timeout and timeout interval not being set properly
  * Exchange: Phemex exchange support
  * Features: added support for candles, order info, account transactions and account balances to HitBTC & Bitcoin.com, plus authentication where required to access these channels
  * Update: previous HitBTC & Bitcoin.com websocket endpoints deprecated. Now using separate Market, Trading and Account endpoints
  * Bugfix: max_depth on Binance and Kraken was not properly used when querying the snapshot
  * Bugfix: Handle 429s in HTTP connections (by waiting and retrying).

### 1.9.1 (2021-06-10)
  * Feature: add Bithumb exchange - l2 book and trades
  * Bugfix: Fix inverted Poloniex symbols
  * Feature: simplify and cleanup parts of Poloniex
  * Feature: add `symbols` class method to all exchanges to get list of supported trading pairs
  * Feature: Clean up internal class attributes in Feed class
  * Feature: Add graceful stop and shutdown methods for Feeds
  * Feature: Add ledger endpoint to Kraken Rest module, add ability to optionally filter by symbol, or all symbols, for historical trades
  * Docs: Update documentation regarding adding a new exchange to cryptofeed
  * Bugfix: Reset delay after connection is successful
  * Feature: yapic.json parses strings to datetimes automatically, no longer need to rely on Pandas for datetime parsing
  * Bugfix: #491 - dictionary resized during iteration in ByBit
  * Bugfix: #494 - added status argument to liquidations callback
  * Bugfix: #399 - book delta issue with Kucoin and Gateio
  * Feature: Binance Delivery candle support
  * Feature: Binance US candle support
  * Feature: Kraken Candle support
  * Update: Remove deprecated channel mapping from Kraken, use channel name from message instead
  * Bugfix: change Kraken Futures to use the standard symbol to be consistent with the rest of the library
  * Update: use Kucoin v3 endpoint for orderbook snapshot (v2 deprecated).
  * Update: Poloniex ticker message format update

### 1.9.0 (2021-04-25)
  * Bugfix: Fix Binance subscriptions when subscribing to more than one candle
  * Feature: Remove support for Influx versions prior to 2.0
  * Feature: Add stop method to HTTP Backends to gracefully drain queue and write pending data on shutdown
  * Feature: Revamp InfluxDB code. Drop support for storing floating point as str, store book data as json blob
  * Bugfix: Remove unused get_instrument calls in Deribit and Kraken Futures
  * Feature: Revamp symbol generation and exchange info for Deribit and Kraken Futures
  * Bugfix: Fix issue using AsyncFile callback to store raw data
  * Testing: Add exchange tests for Deribit and Binance
  * Bugfix: Fix symbol issue in Bitmex when initializing the orderbook
  * Bugfix: Fix various issues with FTX, OKCOIN/OKX and Huobi symbol generation
  * Testing: Overhaul exchange tests, all exchanges are now tested with real data. Fixed various bugs as a result of this testing. Revamped AsyncFileCallback.
             Added new tool to generate test data for testing.
  * Bugfix: Improve connection cleanup in AsyncConnection object
  * Feature: Add support for user defined exception handling in FeedHandler
  * Bugfix: Fix redis backends that can't handle None
  * Bugfix: Connection exceptions being ignored in Feedhandler
  * Bugfix: Binance address generation correction
  * Bugfix: OKX symbol generation incorrect + validate symbols used for channels that dont support all types
  * Breaking Change: Large rewrite of Feedhandler, Connection, and Feed. Many timeout related options moved from feedhandler to Feed. Symbol specific code
                     moved to exchange class. Rewrite of raw data collection.
  * Feature: Candle support for Huobi
  * Feature: Allow user to specify Postgres port in Postgres backends
  * Bugfix: Report base volume, not quote volume in Huobi candles
  * Feature: Support for the KuCoin exchange

### 1.8.2 (2020-04-02)
  * Update to use alpha release of aioredis 2.0. Allows building of wheels again

### 1.8.1 (2020-04-01)
  * Bugfix: Add manifest file for source dist

### 1.8.0 (2020-04-01)
  * Bugfix: Init uvloop earlier so backends that use loop will not fail
  * Docs: Remove FAQ, added performance doc section
  * Bugfix: #404 - Use AsyncConnection object for Binance OI
  * Feature: Rework how raw data is stored (when enabled). REST data can now be captured
  * Feature: New feedhandler method, `add_feed_running` allows user to add feed to running instance of a feedhandler
  * Feature: create_db defaults to False on InfluxDB backends
  * Feature: Normalize Bitmex Symbols
  * Update: Remove extraneous methods in feed objects used to query symbol information
  * Feature: Use realtime ticker for Binance
  * Bugfix: Bitmex symbols not being normalized correctly
  * Bugfix: Fix GCP PubSub backend
  * Bugfix: Fix historical data REST api for Bitmex
  * Feature: Use separate tasks (fed by async queue) for backend writing. Redis now uses this method
  * Bugfix: Allow user specified max depths on Kraken
  * Feature: Add backend queue support to ZMQ backend
  * Feature: Add backend queue support to Socket backends
  * Feature: Add VictoriaMetrics support via backend
  * Feature: Add backend queue support to influx and elastic
  * Feature: Candle support
  * Bugfix: Ignore untradeable symbols in Binance symbol generation
  * Feature: Add backend support for queues in Postgres. Rework postgres backend and supply example SQL file to create tables for demo
  * Bugfix: Fix ByBit symbol generation
  * Feature: Authenticated channel support for OKX/OKCOIN
  * Update: Poloniex changed signaure of ticker data
  * Feature: Candles for Binance Futures
  * Feature: Premium Index Candle support for Binance Futures
  * Feature: Update Gateio to use new v4 websocket api. Adds support for candles
  * Bugfix: Fix open interest on OKEx
  * Bugfix: OKEx was duplicating subscriptions
  * Breaking Change: Core callbacks (trade, candle, books, ticker, open interest, funding, liquidations, index) now use custom objects

### 1.7.0 (2021-02-15)
  * Feature: Use UVLoop if installed (not available on windows)
  * Bugfix: Allow exchanges to customize their retry delays on error
  * Feature: New demo code showing user loop management
  * Feature: Handle more signals for graceful shutdown
  * Bugfix: BinanceFutures message format change
  * Feature: Missing sequence number on Coinbase will not reset all data streams, just the affected pair
  * Feature: Use timestamp from exchange for L2 book data from Coinbase
  * Bugfix: Blockchain exchange had incorrect timestamps, and incorrect log lines
  * Bugfix: Wrong datatype in BackendFuturesIndexCallback
  * Bugfix: Fix bad postgres callback for open_interest and futures_index
  * Feature: Signal handler installation now optional, can be done separately. This will allow the feedhandler to be run from child threads/loops
  * Bugfix: Fix binance delivery book ticker (message format change)
  * Breaking change: Feed object `config` renamed `subscription`
  * Feature: Configuration passed from feedhandler to exchanges
  * Breaking change: Most use of `pair` and `pairs` changed to `symbol` and `symbols` to be more consistent with actual usage. pairs.py renamed to symbols.py
  * Feature: Allow configuring the API KEY ID from Config or from environment variable
  * Bugfix: Collisions in normalized CoinGecko symbols (this adds about 700 new symbols)
  * Feature: Add candles function to coinbase
  * Feature: Explain when Cryptofeed crashes during pairs retrieval
  * Bugfix: BINANCE_DELIVERY Ticker use msg_type='bookTicker' as for the other BINANCE markets
  * Feature: Support Bitmex authentication using personal API key and secret
  * Feature: Print the origin of the configuration (filename, dict) for better developer experience
  * Bugfix: Add guard against non-supported asyncio add_signal_handler() on windows platforms
  * Feature: Simplify source code by standardization iterations over channels and symbols
  * Bugfix: Remove remaining character "*" in book_test.py
  * Bugfix: Fix return type of the function book_flatten()
  * Feature: Shutdown multiple backends asynchronously, and close the event loop properly
  * Bugfix: Repair the Bitfinex FUNDING
  * Feature: Speedup the handling of Bitfinex messages by reducing intermediate mappings
  * Feature: Support OKEx options
  * Bugfix: Cancel the pending tasks to gracefully/properly close the ASyncIO loop
  * Feature: Support for authenticated websocket data channels

### 1.6.2 (2020-12-25)
  * Feature: Support for Coingecko aggregated data per coin, to be used with a new data channel 'profile'
  * Feature: Support for Whale Alert on-chain transaction data per coin, to be used with a new data channel 'transactions'
  * Bugfix: Reset delay and retry for rest feed
  * Feature: Add GCP Pub/Sub backend
  * Bugfix: Fix aggregated callbacks (Renko and OHLCV) when used with exchanges that support order types
  * Bugfix: Fix broken example/demo code
  * Feature: New data channel - `futures_index` - demonstrated in ByBit
  * Feature: Add stop callback when exiting loop, add stop method placeholder for base callbacks
  * Bugfix: Fix NBBO callback
  * Feature: Orderbook sequence number validation for HitBTC
  * Feature: Kraken orderbook checksum support in Kraken
  * Feature: KrakenFutures sequence number check added
  * Feature: Add optional caching to postgres backend
  * Feature: New Exchange - Binance Delivery
  * Feature: Liquidation for OKX
  * Bugfix: Adjust ping interval on websocket connection, some exchanges require pings more frequently
  * Feature: Checksum validation for orderbooks on OKX and OKCoin
  * Feature: Use rotating log handler
  * Bugfix: Later versions of aiokafka break kafka backend
  * Bugfix: Huobi sends empty book updates for delisted pairs
  * Bugfix: Harden channel map usage in Kraken
  * Feature: Config file support
  * Bugfix: Subscribing to all BitMEX symbols gives 400 error - message too long
  * Bugfix: Cleanup of code - fixed a few examples and resolved all outstanding flake8 issues
  * Bugfix: Fix Bitfinex pair normalization
  * Feature: Refactor connection handling. New connection design allows feeds to open multiple connections
  * Feature: Update BitMax to use the new BitMax Pro API - includes sequence number verification on books
  * Feature: Bybit - support for USDT perpetual data channels
  * Feature: Can now configure more than 25 Bitfinex pair/channel combinations
  * Feature: Support more than 200 pair/stream combinations on Binance from a single Feed
  * Feature: Support for the bitFlyer exchange
  * Feature: Update Kraken to work with very large numbers of trading pairs

### 1.6.1 (2020-11-12)
  * Feature: New kwarg for exchange feed - `snapshot_interval` - used to control number of snapshot updates sent to client
  * Feature: Support for rabbitmq message routing
  * Feature: Support for raw file playback. Will be useful for testing features and building out new test suites for cryptofeed.
  * Feature: Arctic library quota can be configured, new default is unlimited
  * Feature: New exchange: Probit
  * Bugfix: Correctly store receipt timestamp in mongo backend
  * Bugfix: FTX - set a funding rate requests limit constant (10 requests per second, 60 seconds pause between loops)
  * Bugfix: Open Interest data on FTX erroneously had timestamps set to None
  * Update: Binance Jersey shutdown - feed removed
  * Bugfix: Fixed open interest channel for Binance Delivery

### 1.6.0 (2020-09-28)
  * Feature: Validate FTX book checksums (optionally enabled)
  * Bugfix: Subscribing only to open interest on Binance futures gave connection errors
  * Feature: Authentication for Influxdb 1.x
  * Feature: Override logging defaults with environment variables (filename and log level)
  * Bugfix: For Coinbase L3 books need to ignore/drop some change updates (per docs)
  * Bugfix: Obey rate limits when using Coinbase REST API to get L3 book snapshots
  * Bugfix: Ignore auction updates from Gemini
  * Feature: Add order type (limit/market) for Kraken Trades
  * Feature: Exchange specific information available via info classmethod - contains pairs, data channels and tick size
  * Feature: Funding data supported on HuobiSwap
  * Bugfix: Fix broken mongo callbacks in backends

### 1.5.1 (2020-08-26)
  * Bugfix: #136 - Kraken Rate limiting
  * Feature: Funding data on Binance Futures
  * Bugfix: Support new Huobi tradeId field, old id field deprecated
  * Bugfix: Unclear errors when unsupported data feeds used
  * Bugfix: Handle order status messages more gracefully in Coinbase
  * Bugfix: Fix Kraken pair mappings
  * Feature: New Exchange - Gate.io
  * Feature: Remove \_SWAP, \_FUTURE channel (and callback) types - determine correct type at subscribe time based on symbol
  * Docs: Add documentation about callbacks
  * Feature: Deribit provides sequence number for book updates - check them to ensure no messages lost
  * Bugfix: Fix timestamp on Binance Futures Open Interest
  * Bugfix: Update/standardize liquidation callbacks
  * Feature: Update Upbit subscription methods based on updated docs
  * Bugfix: Ticker not working correctly on Binance Futures
  * Feature: Liquidations callbacks for backends

### 1.5.0 (2020-07-31)
  * Feature: New Exchange - FTX US
  * Feature: Add funding data to rest library
  * Bugfix: DSX updated their API, websocket no longer supported. Removing DSX
  * Feature: Websocket client now uses unbounded message queue
  * Feature: Support for HuobiDM next quarter contracts
  * Bugfix: Fix datetime fields in elasticsearch
  * Feature: BinanceFutures: support ticker, open interest and Liquidation, FTX: support open interest and liquidations, Deribit: liquidations support
  * Bugfix: Fix receipt timestamps in Postgres backend
  * Bugfix: Huobi Swap Init

### 1.4.1 (2020-05-22)
  * Feature: Support for disabling timeouts on feeds
  * Bugfix: #224 Ignore newly added trading pairs in Poloniex while running
  * Feature: New exchange, DSX
  * Bugfix: Bybit updated their API, websocket subscription to L2 book data needed to be updated
  * Bugfix: Deribit subscription condensed into a single message to avoid issues with rate limit
  * Bugfix: Funding interval for bitmex not converted to integer
  * Bugfix: HuobiSwap missing from feedhandler
  * Feature: Optional flag on Feed to enable check for crossed books
  * Feature: Blockchain Exchange

### 1.3.1 (2020-03-17)
  * Feature: Add missing update detection to orderbooks in Binance
  * Feature: REST support for FTX
  * Feature: Added new field, receipt timestamp, to all callbacks. This contains the time the message was received by cryptofeed.
  * Feature: Upbit Exchange Support

### 1.3.0 (2020-02-11)
  * Bugfix: Enabling multiple symbols on Bitmex with deltas and max depth configured could cause crashes.
  * Bugfix: Default open interest callback missing
  * Change: Mongo backend stores book data in BSON
  * Feature: Open Interest callbacks added to all backends
  * Change: Instrument removed in favor of open interest
  * Bugfix: Huobi feedhandlers not properly setting forced indicator for book updates, breaking deltas
  * Bugfix: Some Kraken futures funding fields not always populated
  * Feature: Open interest updates for Kraken futures
  * Feature: Open interest updates for Deribit
  * Bugfix: FTX ticker can have Nones for bid/ask
  * Feature: InfluxDB 2.0 support
  * Bugfix: Deribit funding only available on perpetuals
  * Feature: Enable deltas (with out max depth) on exchanges that do not support them

### 1.2.0 (2020-01-18)
  * Feature: New exchange: Binance Futures
  * Feature: New Exchange: Binance Jersey
  * Feature: Funding data on Kraken Futures
  * Feature: User defined pair separator (default still -)
  * Feature: Postgres backend
  * Feature: Deribit Funding
  * Bugfix: Deribit subscriptions using config subscribed to symbols incorrectly
  * Bugfix: Some RabbitMQ messages were missing symbol and exchange data
  * Feature: Open interest data for OKX swaps

### 1.1.0 (2019-11-14)
  * Feature: User enabled logging of exchange messages on error
  * Refactor: Overhaul of backends - new base classes and simplified code
  * Bugfix: Handle i messages from poloniex more correctly
  * Bugfix: Report bittrex errors correctly
  * Feature: New exchange: Bitcoin.com
  * Feature: New exchange: BinanceUS
  * Feature: New exchange: Bitmax
  * Feature: Ability to store raw messages from exchanges

### 1.0.1 (2019-09-30)
  * Feature: Backfill Bitmex historical trade data from S3 Bucket
  * Feature: RabbitMQ backend
  * Feature: Custom Depth and deltas for all L2 book updates
  * Feature: Support new 100ms book diff channel on Binance
  * Feature: Bittrex exchange support
  * Feature: Ticker support in Redis and Kafka Backends
  * Feature: Ticker callbacks require/contain timestamp
  * Feature: Renko Aggregation
  * Bugfix: Max Depth without deltas should only send updates when book changes
  * Bugfix: Update count and previous book now associated with pair

### 1.0.0 (2019-08-18)
  * Bugfix #113: Fix remaining exchanges who are not reporting timestamps correctly
  * Feature: Generated timestamps now based on message receipt by feedhandler
  * Feature: Multi-callback support
  * Feature: Rework ZMQ using pub/sub with topics
  * Feature: FTX Exchange
  * Feature: Gemini subscriptions now work like all other exchanges
  * Feature: Use unique id for each feed (as opposed to feed id/name)
  * Bugfix: fix Poloniex historical trade timestamps
  * Bugfix: Bitmex L2 channel incorrectly classified
  * Feature: Kraken Futures
  * Feature: Redis backend supports UDS
  * Feature: Binance full book (L2) with deltas
  * Feature: Allow user to start event loop themselves (potentially scheduling other tasks before/after).

### 0.25.0 (2019-07-06)
  * Feature: Rest Endpoints for Historical Deribit data
  * Feature: Specify numeric datatype for InfluxDB
  * Bugfix: Greatly improve performance of book writes for InfluxDB
  * Feature: Bybit exchange support
  * Bugfix: Deribit now returning floats in decimal.Decimal
  * Feature: Elastic Search backend

### 0.24.0 (2019-06-19)
  * Bugfix: Book Delta Conversion issue in backends
  * Bugfix: Tweak BitMEX rest API to handle more errors more gracefully
  * Feature: Deribit Exchange support
  * Feature: Instrument channel
  * Bugfix: support Kraken websocket API changes
  * Bugfix: correct USDT symbol mappings for Bitfinex
  * Bugfix: Fixed mongo book backend
  * Feature: Book delta support for mongo, sockets, ZMQ

### 0.23.0 (2019-06-03)
  * Feature: Book delta support for InfluxDB
  * Feature: Swaps on OkEX

### 0.22.2 (2019-05-23)
  * Bugfix: Fix tagging issue in InfluxDB
  * Bugfix: Fix book updates in InfluxDB
  * Feature: Book delta support in Redis backends
  * Feature: Book delta support in Kafka backend

### 0.22.1 (2019-05-19)
  * Feature: Cleanup callback code
  * Feature: Poloniex subscription now behaves like other exchanges
  * Feature: Kafka Backend

### 0.22.0 (2019-05-04)
  * Bugfix: Timestamp normalization for backends were losing subsecond fidelity
  * Feature: All exchanges report timestamps in floating point unix time
  * Bugfix: Implement change in OkEx's trading pair endpoint for pair generation

### 0.21.1 (2019-04-28)
  * Feature: Config support for Coinbene, Binance, EXX, BitMEX, Bitfinex, Bitstamp, HitBTC
  * Feature: Complete clean up of public REST endpoints
  * Feature: Improved book delta example
  * Feature: Bitstamp Websocket V2 - L3 books now supported
  * Bugfix: Incorrect book building in Kraken

### 0.21.0 (2019-04-07)
  * Bugfix: Coinbase L3 Book would get in cycle of reconnecting due to missing sequence numbers
  * Feature: Kraken L2 Book Deltas
  * Feature: Book deltas streamlined and retain ordering
  * Feature: OKCoin exchange support
  * Feature: OKEx exchange support
  * Feature: Coinbene exchange support
  * Feature: Support Huobi Global and Huobi USA

### 0.20.2 (2019-03-19)
  * Bugfix: Kraken REST API using wrong symbol for trades
  * Feature: Complete work on standardizing Bitfinex rest API
  * Bugfix: Allow index symbols on Bitmex

### 0.20.1 (2019-02-16)
  * Feature: Trades sides are now labeled as Buy / Sell instead of Bid / Ask.
  * Feature: Support for the Huobi exchange
  * Bugfix: Change how exchange pairs are mapped for REST module - only map exchanges that are used
  * Bugfix #67: Ensure all trades report the taker's side

### 0.20.0 (2019-02-04)
  * Feature #57: Write updates directly to MongoDB via new backend support
  * Feature #56: Experimental support for fine grained configuration per exchange
  * Feature #58: Support Kraken websocket API
  * Feature: Only generate trading pair conversions for configured exchanges
  * Feature: Historical trade data on REST API for Kraken

### 0.19.2 (2019-01-21)
  * Feature #55: OHLCV aggregation method in backends plus support for user defined aggregators
  * Feature: EXX exchange support

### 0.19.1 (2019-01-11)
  * Bugfix: Poloniex logging had bug that prevented reconnect on missing sequence number

### 0.19.0 (2019-01-10)
  * Feature #50: Support multiple streams per websocket connection on Binance
  * Bugfix #51: Fix pairs on streams in Binance

### 0.18.0 (2018-12-15)
  * Feature: InfluxDB support via backend
  * Feature: Aggregation backend wrappers
  * Bugfix: BookDelta callback no longer needs to be an instance of BookUpdateCallback
  * Bugfix: REST module was creating duplicate log handlers
  * Bugfix: Bitfinex REST now properly handles cases when there are more than 1000 updates for a single tick

### 0.17.4 (2018-11-17)
  * README change for long description rendering issue

### 0.17.3 (2018-11-17)
  * Feature #41: Rework trading pairs to generate them dynamically (as opposed to hard coded)
  * Feature: When book depth configured Redis, ZMQ and UDP backends only report book changes when changed occurred in
             depth window
  * Feature: TCP socket backend support
  * Feature: UDS backend support

### 0.17.2 (2018-11-03)
  * Bugfix #45: Bitstamp prices and sizes in L2 book are string, not decimal.Decimal
  * Feature: Binance support

### 0.17.1 (2018-10-19)
  * Bugfix #43: Coinbase L2 book used "0" rather than 0 for comparisons against decimal.Decimal
  * Feature: REST feed market data supported via normal subscription methods
  * Feature: Kraken support
  * Bugfix: Bitfinex book timestamps match expected Bitfinex timestamps (in ms)

### 0.17.0 (2018-10-13)
  * Feature: Timestamps for orderbooks and book deltas
  * Feature #40: NBBO now uses best bid/ask from L2 books
  * Feature #28: GDAX now renamed Coinbase and uses Coinbase endpoints
  * Feature: ZeroMQ backend. Write updates directly to ZMQ connection
  * Feature: UDP Socket backend. Write updates directly to UDP socket

### 0.16.0 (2018-10-4)
  * Feature: L2 books are now all price aggregated amounts, L3 books are price aggregated orders
  * Book deltas supported on all feeds
  * Bugfix: Fix NBBO feed

### 0.15.0 (2018-09-29)
  * Feature: GDAX/Coinbase rest support - trades, order status, etc
  * Feature: Arctic backend, supports writing to arctic directly on trade/funding updates
  * Bugfix: #36 Update poloniex to use new trading pairs and handle sequence numbers
  * Bugfix: Improve Bitfinex orderbooks and handle sequence numbers
  * Bugfix: GDAX and Bitmex orderbook and logging improvements

### 0.14.1 (2018-09-14)
  * Added some docstrings
  * Feature: Add exchanges by name to feedhandler. Easier to instantiate a feedhandler from config
  * Logging improvements
  * Bugfix: non-gathered futures were suppressing exceptions when multiple feeds are configured. Changed to tasks
  * Redis backend uses a connection pool

### 0.14.0 (2018-09-04)
  * Feature: support for writing order books directly to Redis
  * Feature: ability to specify book depth for Redis updates

### 0.13.3 (2018-08-31)
  * Feature: normalize Bitfinex funding symbols

### 0.13.2 (2018-08-31)
  * Bugfix: fix symbol in Bitfinex rest

### 0.13.1 (2018-08-31)
  * Feature: access rest endpoints via getitem / []
  * Bugfix: #31 - funding channel broke Gemini
  * Feature: Book deltas for GDAX
  * Bugfix: Fix intervals on Bitmex (rest)

### 0.13.0 (2018-08-22)
  * Feature: Funding data from Bitmex on ws
  * Feature: Funding historical data via rest
  * Bugfix: Python 3.7 compatibility
  * Feature: Rest trade APIs are now generators
  * Feature: funding data on Bitfinex - ws and rest

### 0.12.0 (2018-08-20)
  * Bugfix: Handle 429s in Bitmex (REST)
  * Feature: Redis backend for trades to write updates directly to Redis
  * Bugfix: issue #27 - Bitmex trades missing timestamps

### 0.11.1 (2018-08-18)
  * Bitfinex and Bitmex historical trade data via REST
  * Bugfix: interval incorrect for rest time ranges
  * Bugfix: lowercase attrs in Rest interface

### 0.11.0 (2018-08-05)
  * Feature: Support for delta updates for order books
  * REST API work started

### 0.10.2
  * Bugfix: Clear data structures on reconnect in bitmex
  * Feature: Support reconnecting on more connection errors
  * Feature: Timestamp support on trade feeds
  * Feature: Connection watcher will terminate and re-open idle connections

### 0.10.1 (2018-5-11)
  * Feature: Reconnect when a connection is lost
  * Bugfix #22: Check for additional connection failures
  * Feature #4: Trade ID support
  * Feature: Account for new Gemini message type

### 0.10.0 (2018-03-18)
  * Feature: Bitmex

### 0.9.2 (2018-03-13)
  * Bugfix #10: Change from float to decimal.Decimal in GDAX
  * Feature #5: use sorted dictionaries for order books
  * Feature #17: logging support
  * Bugfix: Gemini order books now work
  * Bugfix: All json floats parsed to Decimal
  * Bugfix: Fix Bitstamp pair parsing
  * Feature: Major clean up of channel, exchange, and trading pair names

### 0.9.1 (2018-01-27)
  * Bugfix #4: produce ticker from trades channel on GDAX
  * Feature: Bitstamp feed

### 0.8.0 (2018-01-07)
  * Feature: HitBTC feed
  * Feature: Poloniex Orderbook support

### 0.6.0 (2018-01-02)
  * Feature: Gemini Feed

### 0.5.0 (2018-01-02)
  * Initial release: GDAX, Poloniex, Bitfinex Support
  * Feature: NBBO support<|MERGE_RESOLUTION|>--- conflicted
+++ resolved
@@ -3,12 +3,9 @@
 ### 2.3.2
  * Bugfix: Fix AUCTION symbol parsing on Coinbase
  * Bugfix: Fix PERPETUAL symbol parsing on Phemex
-<<<<<<< HEAD
  * Feature: Added support for Bybit spot orderbook and trade websocket endpoints
-=======
  * Feature: Access to all AIOKafka configuration options
  * Feature: Use backend Queue for Kafka
->>>>>>> cbb4a631
 
 ### 2.3.1 (2022-10-31)
  * Bugfix: timestamp not reset correctly on reconnect
