## Changelog

### 2.0.0
 * Feature: Binance REST support
 * Feature: Add next funding rate data to FTX funding data
 * Bugfix: Kraken info dict returning empty
 * Breaking Change: Rename REST endpoints. Sync endpoints end with `_sync`, non-sync endpoints are now async. Clean up and remove old/unused test cases
 * Feature: Remove pandas dependency
 * Breaking Change: Rewrite all rest endpoints to support sync and async versions of the endpoint.
 * Feature: Add dYdX REST endpoints
<<<<<<< HEAD
 * Feature: Add Binance authentication for User Data Streams
=======
 * Feature: Add support for Binance trading REST API
 * Bugfix: Fix typo by renaming rest_options to order_options
>>>>>>> b367c0fd

### 1.9.3 (2021-08-05)
  * Feature: Add support for private channel USER_DATA, public channel LAST_PRICE on Phemex
  * Feature: Add support for private channels USER_FILLS, ORDER_INFO, BALANCES on Deribit
  * Feature: Add support for public channel L1_BOOK on Deribit
  * Feature: Add support for private channels USER_FILLS and ORDER_INFO on Bybit
  * Bugfix: Fix demo.py
  * Feature: Allow user to specify a delay when starting an exchange connection (useful for avoiding 429s when creating a large number of feeds)
  * Update: Support Okex v5
  * Breaking Change: Update symbol standardization. Now uses standard names across all exchanges for futures, swaps, and options.
  * Feature: Allow user to specify depth_interval for Binance L2_BOOK.
  * Bugfix: Use order id in FTX fill channel callback
  * Feature: Add ability to use the Symbols class to identify all exchanges that support a given instrument
  * Feature: Allow user to specify 'http_proxy' in feeds.
  * Feature: Add support for 'concurrent_http' requests in Binance feeds.
  * Bugfix: funding and open interest data not being collected
  * Breaking Change: Rework how REST endpoints are integrated into exchange classes. Rest module has been removed. REST methods are part of exchanges classes.
  * Feature: Add support for funding data in Bybit
  * Update: Correct and update sections of the documentation.
  * Bugfix: Fix subaccounts impl in FTX

### 1.9.2 (2021-07-14)
  * Bugfix: add config kwarg to add_nbbo method
  * Update: changed KuCoin authentication to match new signing method
  * Bugfix: #518 - fix aggregator example code
  * Update: Support Bittrex V3
  * Feature: Add support for candles on Bittrex
  * Feature: Add support to authenticate private channels (e.g. USER_FILLS) on FTX
  * Feature: Support private rest api commands for FTX
  * Update: Improve impl for FTX rest api
  * Bugfix: #528 - Fix standardisation of Deribit's symbols when passed to callbacks
  * Feature: Add support for private "orders" channel on FTX
  * Feature: Add support for subaccounts in feeds and REST API for FTX
  * Bugfix: Fix FTX rest api return value
  * Exchange: New exchange - dYdX
  * Bugfix: Issue #531 - Gemini symbol generation included closed symbols
  * Feature: Allow user to override the score used in Redis ZSETs
  * Update: Get information about size increment from FTX symbol data
  * Bugfix: Fix trades write for Arctic backend
  * Feature: new exchange: Bequant. Supports ticker, L2 book, trades, candles, plus authenticated channels: order info, account transactions and account balances
  * Update: BitMax renamed AscendEX
  * Bugfix: Feed level timeout and timeout interval not being set properly
  * Exchange: Phemex exchange support
  * Features: added support for candles, order info, account transactions and account balances to HitBTC & Bitcoin.com, plus authentication where required to access these channels
  * Update: previous HitBTC & Bitcoin.com websocket endpoints deprecated. Now using separate Market, Trading and Account endpoints
  * Bugfix: max_depth on Binance and Kraken was not properly used when querying the snapshot
  * Bugfix: Handle 429s in HTTP connections (by waiting and retrying).
  
### 1.9.1 (2021-06-10)
  * Feature: add Bithumb exchange - l2 book and trades
  * Bugfix: Fix inverted Poloniex symbols
  * Feature: simplify and cleanup parts of Poloniex
  * Feature: add `symbols` class method to all exchanges to get list of supported trading pairs
  * Feature: Clean up internal class attributes in Feed class
  * Feature: Add graceful stop and shutdown methods for Feeds
  * Feature: Add ledger endpoint to Kraken Rest module, add ability to optionally filter by symbol, or all symbols, for historical trades
  * Docs: Update documentation regarding adding a new exchange to cryptofeed
  * Bugfix: Reset delay after connection is successful
  * Feature: yapic.json parses strings to datetimes automatically, no longer need to rely on Pandas for datetime parsing
  * Bugfix: #491 - dictionary resized during iteration in ByBit
  * Bugfix: #494 - added status argument to liquidations callback
  * Bugfix: #399 - book delta issue with Kucoin and Gateio
  * Feature: Binance Delivery candle support
  * Feature: Binance US candle support
  * Feature: Kraken Candle support
  * Update: Remove deprecated channel mapping from Kraken, use channel name from message instead
  * Bugfix: change Kraken Futures to use the standard symbol to be consistent with the rest of the library
  * Update: use Kucoin v3 endpoint for orderbook snapshot (v2 deprecated).
  * Update: Poloniex ticker message format update 

### 1.9.0 (2021-04-25)
  * Bugfix: Fix Binance subscriptions when subscribing to more than one candle
  * Feature: Remove support for Influx versions prior to 2.0
  * Feature: Add stop method to HTTP Backends to gracefully drain queue and write pending data on shutdown
  * Feature: Revamp InfluxDB code. Drop support for storing floating point as str, store book data as json blob
  * Bugfix: Remove unused get_instrument calls in Deribit and Kraken Futures
  * Feature: Revamp symbol generation and exchange info for Deribit and Kraken Futures
  * Bugfix: Fix issue using AsyncFile callback to store raw data
  * Testing: Add exchange tests for Deribit and Binance
  * Bugfix: Fix symbol issue in Bitmex when initializing the orderbook
  * Bugfix: Fix various issues with FTX, OKCOIN/OKEX and Huobi symbol generation
  * Testing: Overhaul exchange tests, all exchanges are now tested with real data. Fixed various bugs as a result of this testing. Revamped AsyncFileCallback.
             Added new tool to generate test data for testing.
  * Bugfix: Improve connection cleanup in AsyncConnection object
  * Feature: Add support for user defined exception handling in FeedHandler
  * Bugfix: Fix redis backends that can't handle None
  * Bugfix: Connection exceptions being ignored in Feedhandler
  * Bugfix: Binance address generation correction
  * Bugfix: OKEX symbol generation incorrect + validate symbols used for channels that dont support all types
  * Breaking Change: Large rewrite of Feedhandler, Connection, and Feed. Many timeout related options moved from feedhandler to Feed. Symbol specific code
                     moved to exchange class. Rewrite of raw data collection.
  * Feature: Candle support for Huobi
  * Feature: Allow user to specify Postgres port in Postgres backends
  * Bugfix: Report base volume, not quote volume in Huobi candles
  * Feature: Support for the KuCoin exchange

### 1.8.2 (2020-04-02)
  * Update to use alpha release of aioredis 2.0. Allows building of wheels again

### 1.8.1 (2020-04-01)
  * Bugfix: Add manifest file for source dist

### 1.8.0 (2020-04-01)
  * Bugfix: Init uvloop earlier so backends that use loop will not fail
  * Docs: Remove FAQ, added performance doc section
  * Bugfix: #404 - Use AsyncConnection object for Binance OI
  * Feature: Rework how raw data is stored (when enabled). REST data can now be captured
  * Feature: New feedhandler method, `add_feed_running` allows user to add feed to running instance of a feedhandler
  * Feature: create_db defaults to False on InfluxDB backends
  * Feature: Normalize Bitmex Symbols
  * Update: Remove extraneous methods in feed objects used to query symbol information
  * Feature: Use realtime ticker for Binance
  * Bugfix: Bitmex symbols not being normalized correctly
  * Bugfix: Fix GCP PubSub backend
  * Bugfix: Fix historical data REST api for Bitmex
  * Feature: Use separate tasks (fed by async queue) for backend writing. Redis now uses this method
  * Bugfix: Allow user specified max depths on Kraken
  * Feature: Add backend queue support to ZMQ backend
  * Feature: Add backend queue support to Socket backends
  * Feature: Add VictoriaMetrics support via backend
  * Feature: Add backend queue support to influx and elastic
  * Feature: Candle support
  * Bugfix: Ignore untradeable symbols in Binance symbol generation
  * Feature: Add backend support for queues in Postgres. Rework postgres backend and supply example SQL file to create tables for demo
  * Bugfix: Fix ByBit symbol generation
  * Feature: Authenticated channel support for OKEX/OKCOIN
  * Update: Poloniex changed signaure of ticker data
  * Feature: Candles for Binance Futures
  * Feature: Premium Index Candle support for Binance Futures
  * Feature: Update Gateio to use new v4 websocket api. Adds support for candles 


### 1.7.0 (2021-02-15)
  * Feature: Use UVLoop if installed (not available on windows)
  * Bugfix: Allow exchanges to customize their retry delays on error
  * Feature: New demo code showing user loop management
  * Feature: Handle more signals for graceful shutdown
  * Bugfix: BinanceFutures message format change
  * Feature: Missing sequence number on Coinbase will not reset all data streams, just the affected pair
  * Feature: Use timestamp from exchange for L2 book data from Coinbase
  * Bugfix: Blockchain exchange had incorrect timestamps, and incorrect log lines
  * Bugfix: Wrong datatype in BackendFuturesIndexCallback
  * Bugfix: Fix bad postgres callback for open_interest and futures_index
  * Feature: Signal handler installation now optional, can be done separately. This will allow the feedhandler to be run from child threads/loops
  * Bugfix: Fix binance delivery book ticker (message format change)
  * Breaking change: Feed object `config` renamed `subscription`
  * Feature: Configuration passed from feedhandler to exchanges
  * Breaking change: Most use of `pair` and `pairs` changed to `symbol` and `symbols` to be more consistent with actual usage. pairs.py renamed to symbols.py
  * Feature: Allow configuring the API KEY ID from Config or from environment variable
  * Bugfix: Collisions in normalized CoinGecko symbols (this adds about 700 new symbols)
  * Feature: Add candles function to coinbase
  * Feature: Explain when Cryptofeed crashes during pairs retrieval
  * Bugfix: BINANCE_DELIVERY Ticker use msg_type='bookTicker' as for the other BINANCE markets
  * Feature: Support Bitmex authentication using personal API key and secret
  * Feature: Print the origin of the configuration (filename, dict) for better developer experience
  * Bugfix: Add guard against non-supported asyncio add_signal_handler() on windows platforms
  * Feature: Simplify source code by standardization iterations over channels and symbols
  * Bugfix: Remove remaining character "*" in book_test.py
  * Bugfix: Fix return type of the function book_flatten()
  * Feature: Shutdown multiple backends asynchronously, and close the event loop properly
  * Bugfix: Repair the Bitfinex FUNDING
  * Feature: Speedup the handling of Bitfinex messages by reducing intermediate mappings
  * Feature: Support OKEx options
  * Bugfix: Cancel the pending tasks to gracefully/properly close the ASyncIO loop
  * Feature: Support for authenticated websocket data channels

### 1.6.2 (2020-12-25)
  * Feature: Support for Coingecko aggregated data per coin, to be used with a new data channel 'profile'
  * Feature: Support for Whale Alert on-chain transaction data per coin, to be used with a new data channel 'transactions'
  * Bugfix: Reset delay and retry for rest feed
  * Feature: Add GCP Pub/Sub backend
  * Bugfix: Fix aggregated callbacks (Renko and OHLCV) when used with exchanges that support order types
  * Bugfix: Fix broken example/demo code
  * Feature: New data channel - `futures_index` - demonstrated in ByBit
  * Feature: Add stop callback when exiting loop, add stop method placeholder for base callbacks
  * Bugfix: Fix NBBO callback
  * Feature: Orderbook sequence number validation for HitBTC
  * Feature: Kraken orderbook checksum support in Kraken
  * Feature: KrakenFutures sequence number check added
  * Feature: Add optional caching to postgres backend
  * Feature: New Exchange - Binance Delivery
  * Feature: Liquidation for OKEX
  * Bugfix: Adjust ping interval on websocket connection, some exchanges require pings more frequently
  * Feature: Checksum validation for orderbooks on OKEX and OKCoin
  * Feature: Use rotating log handler
  * Bugfix: Later versions of aiokafka break kafka backend
  * Bugfix: Huobi sends empty book updates for delisted pairs
  * Bugfix: Harden channel map usage in Kraken
  * Feature: Config file support
  * Bugfix: Subscribing to all BitMEX symbols gives 400 error - message too long
  * Bugfix: Cleanup of code - fixed a few examples and resolved all outstanding flake8 issues
  * Bugfix: Fix Bitfinex pair normalization
  * Feature: Refactor connection handling. New connection design allows feeds to open multiple connections
  * Feature: Update BitMax to use the new BitMax Pro API - includes sequence number verification on books
  * Feature: Bybit - support for USDT perpetual data channels
  * Feature: Can now configure more than 25 Bitfinex pair/channel combinations
  * Feature: Support more than 200 pair/stream combinations on Binance from a single Feed
  * Feature: Support for the bitFlyer exchange
  * Feature: Update Kraken to work with very large numbers of trading pairs

### 1.6.1 (2020-11-12)
  * Feature: New kwarg for exchange feed - `snapshot_interval` - used to control number of snapshot updates sent to client
  * Feature: Support for rabbitmq message routing
  * Feature: Support for raw file playback. Will be useful for testing features and building out new test suites for cryptofeed.
  * Feature: Arctic library quota can be configured, new default is unlimited
  * Feature: New exchange: Probit
  * Bugfix: Correctly store receipt timestamp in mongo backend
  * Bugfix: FTX - set a funding rate requests limit constant (10 requests per second, 60 seconds pause between loops)
  * Bugfix: Open Interest data on FTX erroneously had timestamps set to None
  * Update: Binance Jersey shutdown - feed removed
  * Bugfix: Fixed open interest channel for Binance Delivery

### 1.6.0 (2020-09-28)
  * Feature: Validate FTX book checksums (optionally enabled)
  * Bugfix: Subscribing only to open interest on Binance futures gave connection errors
  * Feature: Authentication for Influxdb 1.x
  * Feature: Override logging defaults with environment variables (filename and log level)
  * Bugfix: For Coinbase L3 books need to ignore/drop some change updates (per docs)
  * Bugfix: Obey rate limits when using Coinbase REST API to get L3 book snapshots
  * Bugfix: Ignore auction updates from Gemini
  * Feature: Add order type (limit/market) for Kraken Trades
  * Feature: Exchange specific information available via info classmethod - contains pairs, data channels and tick size
  * Feature: Funding data supported on HuobiSwap
  * Bugfix: Fix broken mongo callbacks in backends

### 1.5.1 (2020-08-26)
  * Bugfix: #136 - Kraken Rate limiting
  * Feature: Funding data on Binance Futures
  * Bugfix: Support new Huobi tradeId field, old id field deprecated
  * Bugfix: Unclear errors when unsupported data feeds used
  * Bugfix: Handle order status messages more gracefully in Coinbase
  * Bugfix: Fix Kraken pair mappings
  * Feature: New Exchange - Gate.io
  * Feature: Remove \_SWAP, \_FUTURE channel (and callback) types - determine correct type at subscribe time based on symbol
  * Docs: Add documentation about callbacks
  * Feature: Deribit provides sequence number for book updates - check them to ensure no messages lost
  * Bugfix: Fix timestamp on Binance Futures Open Interest
  * Bugfix: Update/standardize liquidation callbacks
  * Feature: Update Upbit subscription methods based on updated docs
  * Bugfix: Ticker not working correctly on Binance Futures
  * Feature: Liquidations callbacks for backends

### 1.5.0 (2020-07-31)
  * Feature: New Exchange - FTX US
  * Feature: Add funding data to rest library
  * Bugfix: DSX updated their API, websocket no longer supported. Removing DSX
  * Feature: Websocket client now uses unbounded message queue
  * Feature: Support for HuobiDM next quarter contracts
  * Bugfix: Fix datetime fields in elasticsearch
  * Feature: BinanceFutures: support ticker, open interest and Liquidation, FTX: support open interest and liquidations, Deribit: liquidations support
  * Bugfix: Fix receipt timestamps in Postgres backend
  * Bugfix: Huobi Swap Init

### 1.4.1 (2020-05-22)
  * Feature: Support for disabling timeouts on feeds
  * Bugfix: #224 Ignore newly added trading pairs in Poloniex while running
  * Feature: New exchange, DSX
  * Bugfix: Bybit updated their API, websocket subscription to L2 book data needed to be updated
  * Bugfix: Deribit subscription condensed into a single message to avoid issues with rate limit
  * Bugfix: Funding interval for bitmex not converted to integer
  * Bugfix: HuobiSwap missing from feedhandler
  * Feature: Optional flag on Feed to enable check for crossed books
  * Feature: Blockchain Exchange

### 1.3.1 (2020-03-17)
  * Feature: Add missing update detection to orderbooks in Binance
  * Feature: REST support for FTX
  * Feature: Added new field, receipt timestamp, to all callbacks. This contains the time the message was received by cryptofeed.
  * Feature: Upbit Exchange Support

### 1.3.0 (2020-02-11)
  * Bugfix: Enabling multiple symbols on Bitmex with deltas and max depth configured could cause crashes.
  * Bugfix: Default open interest callback missing
  * Change: Mongo backend stores book data in BSON
  * Feature: Open Interest callbacks added to all backends
  * Change: Instrument removed in favor of open interest
  * Bugfix: Huobi feedhandlers not properly setting forced indicator for book updates, breaking deltas
  * Bugfix: Some Kraken futures funding fields not always populated
  * Feature: Open interest updates for Kraken futures
  * Feature: Open interest updates for Deribit
  * Bugfix: FTX ticker can have Nones for bid/ask
  * Feature: InfluxDB 2.0 support
  * Bugfix: Deribit funding only available on perpetuals
  * Feature: Enable deltas (with out max depth) on exchanges that do not support them

### 1.2.0 (2020-01-18)
  * Feature: New exchange: Binance Futures
  * Feature: New Exchange: Binance Jersey
  * Feature: Funding data on Kraken Futures
  * Feature: User defined pair separator (default still -)
  * Feature: Postgres backend
  * Feature: Deribit Funding
  * Bugfix: Deribit subscriptions using config subscribed to symbols incorrectly
  * Bugfix: Some RabbitMQ messages were missing symbol and exchange data
  * Feature: Open interest data for OKEX swaps

### 1.1.0 (2019-11-14)
  * Feature: User enabled logging of exchange messages on error
  * Refactor: Overhaul of backends - new base classes and simplified code
  * Bugfix: Handle i messages from poloniex more correctly
  * Bugfix: Report bittrex errors correctly
  * Feature: New exchange: Bitcoin.com
  * Feature: New exchange: BinanceUS
  * Feature: New exchange: Bitmax
  * Feature: Ability to store raw messages from exchanges

### 1.0.1 (2019-09-30)
  * Feature: Backfill Bitmex historical trade data from S3 Bucket
  * Feature: RabbitMQ backend
  * Feature: Custom Depth and deltas for all L2 book updates
  * Feature: Support new 100ms book diff channel on Binance
  * Feature: Bittrex exchange support
  * Feature: Ticker support in Redis and Kafka Backends
  * Feature: Ticker callbacks require/contain timestamp
  * Feature: Renko Aggregation
  * Bugfix: Max Depth without deltas should only send updates when book changes
  * Bugfix: Update count and previous book now associated with pair

### 1.0.0 (2019-08-18)
  * Bugfix #113: Fix remaining exchanges who are not reporting timestamps correctly
  * Feature: Generated timestamps now based on message receipt by feedhandler
  * Feature: Multi-callback support
  * Feature: Rework ZMQ using pub/sub with topics
  * Feature: FTX Exchange
  * Feature: Gemini subscriptions now work like all other exchanges
  * Feature: Use unique id for each feed (as opposed to feed id/name)
  * Bugfix: fix Poloniex historical trade timestamps
  * Bugfix: Bitmex L2 channel incorrectly classified
  * Feature: Kraken Futures
  * Feature: Redis backend supports UDS
  * Feature: Binance full book (L2) with deltas
  * Feature: Allow user to start event loop themselves (potentially scheduling other tasks before/after).

### 0.25.0 (2019-07-06)
  * Feature: Rest Endpoints for Historical Deribit data
  * Feature: Specify numeric datatype for InfluxDB
  * Bugfix: Greatly improve performance of book writes for InfluxDB
  * Feature: Bybit exchange support
  * Bugfix: Deribit now returning floats in decimal.Decimal
  * Feature: Elastic Search backend

### 0.24.0 (2019-06-19)
  * Bugfix: Book Delta Conversion issue in backends
  * Bugfix: Tweak BitMEX rest API to handle more errors more gracefully
  * Feature: Deribit Exchange support
  * Feature: Instrument channel
  * Bugfix: support Kraken websocket API changes
  * Bugfix: correct USDT symbol mappings for Bitfinex
  * Bugfix: Fixed mongo book backend
  * Feature: Book delta support for mongo, sockets, ZMQ

### 0.23.0 (2019-06-03)
  * Feature: Book delta support for InfluxDB
  * Feature: Swaps on OkEX

### 0.22.2 (2019-05-23)
  * Bugfix: Fix tagging issue in InfluxDB
  * Bugfix: Fix book updates in InfluxDB
  * Feature: Book delta support in Redis backends
  * Feature: Book delta support in Kafka backend

### 0.22.1 (2019-05-19)
  * Feature: Cleanup callback code
  * Feature: Poloniex subscription now behaves like other exchanges
  * Feature: Kafka Backend

### 0.22.0 (2019-05-04)
  * Bugfix: Timestamp normalization for backends were losing subsecond fidelity
  * Feature: All exchanges report timestamps in floating point unix time
  * Bugfix: Implement change in OkEx's trading pair endpoint for pair generation

### 0.21.1 (2019-04-28)
  * Feature: Config support for Coinbene, Binance, EXX, BitMEX, Bitfinex, Bitstamp, HitBTC
  * Feature: Complete clean up of public REST endpoints
  * Feature: Improved book delta example
  * Feature: Bitstamp Websocket V2 - L3 books now supported
  * Bugfix: Incorrect book building in Kraken

### 0.21.0 (2019-04-07)
  * Bugfix: Coinbase L3 Book would get in cycle of reconnecting due to missing sequence numbers
  * Feature: Kraken L2 Book Deltas
  * Feature: Book deltas streamlined and retain ordering
  * Feature: OKCoin exchange support
  * Feature: OKEx exchange support
  * Feature: Coinbene exchange support
  * Feature: Support Huobi Global and Huobi USA

### 0.20.2 (2019-03-19)
  * Bugfix: Kraken REST API using wrong symbol for trades
  * Feature: Complete work on standardizing Bitfinex rest API
  * Bugfix: Allow index symbols on Bitmex

### 0.20.1 (2019-02-16)
  * Feature: Trades sides are now labeled as Buy / Sell instead of Bid / Ask.
  * Feature: Support for the Huobi exchange
  * Bugfix: Change how exchange pairs are mapped for REST module - only map exchanges that are used
  * Bugfix #67: Ensure all trades report the taker's side

### 0.20.0 (2019-02-04)
  * Feature #57: Write updates directly to MongoDB via new backend support
  * Feature #56: Experimental support for fine grained configuration per exchange
  * Feature #58: Support Kraken websocket API
  * Feature: Only generate trading pair conversions for configured exchanges
  * Feature: Historical trade data on REST API for Kraken

### 0.19.2 (2019-01-21)
  * Feature #55: OHLCV aggregation method in backends plus support for user defined aggregators
  * Feature: EXX exchange support

### 0.19.1 (2019-01-11)
  * Bugfix: Poloniex logging had bug that prevented reconnect on missing sequence number

### 0.19.0 (2019-01-10)
  * Feature #50: Support multiple streams per websocket connection on Binance
  * Bugfix #51: Fix pairs on streams in Binance

### 0.18.0 (2018-12-15)
  * Feature: InfluxDB support via backend
  * Feature: Aggregation backend wrappers
  * Bugfix: BookDelta callback no longer needs to be an instance of BookUpdateCallback
  * Bugfix: REST module was creating duplicate log handlers
  * Bugfix: Bitfinex REST now properly handles cases when there are more than 1000 updates for a single tick

### 0.17.4 (2018-11-17)
  * README change for long description rendering issue

### 0.17.3 (2018-11-17)
  * Feature #41: Rework trading pairs to generate them dynamically (as opposed to hard coded)
  * Feature: When book depth configured Redis, ZMQ and UDP backends only report book changes when changed occurred in
             depth window
  * Feature: TCP socket backend support
  * Feature: UDS backend support

### 0.17.2 (2018-11-03)
  * Bugfix #45: Bitstamp prices and sizes in L2 book are string, not decimal.Decimal
  * Feature: Binance support

### 0.17.1 (2018-10-19)
  * Bugfix #43: Coinbase L2 book used "0" rather than 0 for comparisons against decimal.Decimal
  * Feature: REST feed market data supported via normal subscription methods
  * Feature: Kraken support
  * Bugfix: Bitfinex book timestamps match expected Bitfinex timestamps (in ms)

### 0.17.0 (2018-10-13)
  * Feature: Timestamps for orderbooks and book deltas
  * Feature #40: NBBO now uses best bid/ask from L2 books
  * Feature #28: GDAX now renamed Coinbase and uses Coinbase endpoints
  * Feature: ZeroMQ backend. Write updates directly to ZMQ connection
  * Feature: UDP Socket backend. Write updates directly to UDP socket

### 0.16.0 (2018-10-4)
  * Feature: L2 books are now all price aggregated amounts, L3 books are price aggregated orders
  * Book deltas supported on all feeds
  * Bugfix: Fix NBBO feed

### 0.15.0 (2018-09-29)
  * Feature: GDAX/Coinbase rest support - trades, order status, etc
  * Feature: Arctic backend, supports writing to arctic directly on trade/funding updates
  * Bugfix: #36 Update poloniex to use new trading pairs and handle sequence numbers
  * Bugfix: Improve Bitfinex orderbooks and handle sequence numbers
  * Bugfix: GDAX and Bitmex orderbook and logging improvements

### 0.14.1 (2018-09-14)
  * Added some docstrings
  * Feature: Add exchanges by name to feedhandler. Easier to instantiate a feedhandler from config
  * Logging improvements
  * Bugfix: non-gathered futures were suppressing exceptions when multiple feeds are configured. Changed to tasks
  * Redis backend uses a connection pool

### 0.14.0 (2018-09-04)
  * Feature: support for writing order books directly to Redis
  * Feature: ability to specify book depth for Redis updates

### 0.13.3 (2018-08-31)
  * Feature: normalize Bitfinex funding symbols

### 0.13.2 (2018-08-31)
  * Bugfix: fix symbol in Bitfinex rest

### 0.13.1 (2018-08-31)
  * Feature: access rest endpoints via getitem / []
  * Bugfix: #31 - funding channel broke Gemini
  * Feature: Book deltas for GDAX
  * Bugfix: Fix intervals on Bitmex (rest)

### 0.13.0 (2018-08-22)
  * Feature: Funding data from Bitmex on ws
  * Feature: Funding historical data via rest
  * Bugfix: Python 3.7 compatibility
  * Feature: Rest trade APIs are now generators
  * Feature: funding data on Bitfinex - ws and rest

### 0.12.0 (2018-08-20)
  * Bugfix: Handle 429s in Bitmex (REST)
  * Feature: Redis backend for trades to write updates directly to Redis
  * Bugfix: issue #27 - Bitmex trades missing timestamps

### 0.11.1 (2018-08-18)
  * Bitfinex and Bitmex historical trade data via REST
  * Bugfix: interval incorrect for rest time ranges
  * Bugfix: lowercase attrs in Rest interface

### 0.11.0 (2018-08-05)
  * Feature: Support for delta updates for order books
  * REST API work started

### 0.10.2
  * Bugfix: Clear data structures on reconnect in bitmex
  * Feature: Support reconnecting on more connection errors
  * Feature: Timestamp support on trade feeds
  * Feature: Connection watcher will terminate and re-open idle connections

### 0.10.1 (2018-5-11)
  * Feature: Reconnect when a connection is lost
  * Bugfix #22: Check for additional connection failures
  * Feature #4: Trade ID support
  * Feature: Account for new Gemini message type

### 0.10.0 (2018-03-18)
  * Feature: Bitmex

### 0.9.2 (2018-03-13)
  * Bugfix #10: Change from float to decimal.Decimal in GDAX
  * Feature #5: use sorted dictionaries for order books
  * Feature #17: logging support
  * Bugfix: Gemini order books now work
  * Bugfix: All json floats parsed to Decimal
  * Bugfix: Fix Bitstamp pair parsing
  * Feature: Major clean up of channel, exchange, and trading pair names

### 0.9.1 (2018-01-27)
  * Bugfix #4: produce ticker from trades channel on GDAX
  * Feature: Bitstamp feed

### 0.8.0 (2018-01-07)
  * Feature: HitBTC feed
  * Feature: Poloniex Orderbook support

### 0.6.0 (2018-01-02)
  * Feature: Gemini Feed

### 0.5.0 (2018-01-02)
  * Initial release: GDAX, Poloniex, Bitfinex Support
  * Feature: NBBO support<|MERGE_RESOLUTION|>--- conflicted
+++ resolved
@@ -8,12 +8,9 @@
  * Feature: Remove pandas dependency
  * Breaking Change: Rewrite all rest endpoints to support sync and async versions of the endpoint.
  * Feature: Add dYdX REST endpoints
-<<<<<<< HEAD
  * Feature: Add Binance authentication for User Data Streams
-=======
  * Feature: Add support for Binance trading REST API
  * Bugfix: Fix typo by renaming rest_options to order_options
->>>>>>> b367c0fd
 
 ### 1.9.3 (2021-08-05)
   * Feature: Add support for private channel USER_DATA, public channel LAST_PRICE on Phemex
