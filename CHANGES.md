## Changelog

### 1.6.2
  * Bugfix: Fix aggregated callbacks (Renko and OHLCV) when used with exchanges that support order types
  * Bugfix: Fix broken example/demo code
  * Feature: New data channel - `futures_index` - demonstrated in ByBit
  * Feature: Add stop callback when exiting loop, add stop method placeholder for base callbacks
  * Bugfix: Fix NBBO callback
<<<<<<< HEAD
  * Feature: Add optional caching to postgres backend
=======
  * Feature: Orderbook sequence number validation for HitBTC
  * Feature: Kraken orderbook checksum support in Kraken
  * Feature: KrakenFutures sequence number check added
>>>>>>> 7c4847df

### 1.6.1 (2020-11-12)
  * Feature: New kwarg for exchange feed - `snapshot_interval` - used to control number of snapshot updates sent to client
  * Feature: Support for rabbitmq message routing
  * Feature: Support for raw file playback. Will be useful for testing features and building out new test suites for cryptofeed. 
  * Feature: Arctic library quota can be configured, new default is unlimited
  * Feature: New exchange: Probit
  * Bugfix: Correctly store receipt timestamp in mongo backend
  * Bugfix: FTX - set a funding rate requests limit constant (10 requests per second, 60 seconds pause between loops)
  * Bugfix: Open Interest data on FTX erroneously had timestamps set to None
  * Update: Binance Jersey shutdown - feed removed
  
### 1.6.0 (2020-09-28)
  * Feature: Validate FTX book checksums (optionally enabled)
  * Bugfix: Subscribing only to open interest on binance futures gave connection errors
  * Feature: Authentication for Influxdb 1.x
  * Feature: Override logging defaults with environment variables (filename and log level)
  * Bugfix: For Coinbase L3 books need to ignore/drop some change updates (per docs)
  * Bugfix: Obey rate limits when using Coinbase REST API to get L3 book snapshots
  * Bugfix: Ignore auction updates from Gemini
  * Feature: Add order type (limit/market) for Kraken Trades
  * Feature: Exchange specific information available via info classmethod - contains pairs, data channels and tick size
  * Feature: Funding data supported on HuobiSwap
  * Bugfix: Fix broken mongo callbacks in backends

### 1.5.1 (2020-08-26)
  * Bugfix: #136 - Kraken Rate limiting
  * Feature: Funding data on Binance Futures
  * Bugfix: Support new Huobi tradeId field, old id field deprecated
  * Bugfix: Unclear errors when unsupported data feeds used
  * Bugfix: Handle order status messages more gracefully in Coinbase
  * Bugfix: Fix Kraken pair mappings
  * Feature: New Exchange - Gate.io
  * Feature: Remove \_SWAP, \_FUTURE channel (and callback) types - determine correct type at subscribe time based on symbol
  * Docs: Add documentation about callbacks
  * Feature: Deribit provides sequence number for book updates - check them to ensure no messages lost
  * Bugfix: Fix timestamp on Binance Futures Open Interest
  * Bugfix: Update/standardize liquidation callbacks
  * Feature: Update Upbit subscription methods based on updated docs
  * Bugfix: Ticker not working correctly on Binance Futures
  * Feature: Liquidations callbacks for backends

### 1.5.0 (2020-07-31)
  * Feature: New Exchange - FTX US
  * Feature: Add funding data to rest library
  * Bugfix: DSX updated their api, websocket no longer supported. Removing DSX
  * Feature: Websocket client now uses unbounded message queue
  * Feature: Support for HuobiDM next quarter contracts
  * Bugfix: Fix datetime fields in elasticsearch
  * Feature: BinanceFutures: support ticker, open interest and Liquidation, FTX: support open interest and liquidations, Deribit: liquidations support
  * Bugfix: Fix receipt timestamps in Postgres backend
  * Bugfix: Huobi Swap Init

### 1.4.1 (2020-05-22)
  * Feature: Support for disabling timeouts on feeds
  * Bugfix: #224 Ignore newly added trading pairs in Poloniex while running
  * Feature: New exchange, DSX
  * Bugfix: Bybit updated their API, websocket subscription to L2 book data needed to be updated
  * Bugfix: Deribit subscription condensed into a single message to avoid issues with rate limit
  * Bugfix: Funding interval for bitmex not converted to integer
  * Bugfix: HuobiSwap missing from feedhandler
  * Feature: Optional flag on Feed to enable check for crossed books
  * Feature: Blockchain Exchange

### 1.3.1 (2020-03-17)
  * Feature: Add missing update detection to orderbooks in Binance
  * Feature: REST support for FTX
  * Feature: Added new field, receipt timestamp, to all callbacks. This contains the time the message was received by cryptofeed.
  * Feature: Upbit Exchange Support

### 1.3.0 (2020-02-11)
  * Bugfix: Enabling multiple symbols on Bitmex with deltas and max depth configured could cause crashes.
  * Bugfix: Default open interest callback missing
  * Change: Mongo backend stores book data in BSON
  * Feature: Open Interest callbacks added to all backends
  * Change: Instrument removed in favor of open interest
  * Bugfix: Huobi feedhandlers not properly setting forced indicator for book updates, breaking deltas
  * Bugfix: Some kraken futures funding fields not always populated
  * Feature: Open interest updates for kraken futures
  * Feature: Open interest updates for Deribit
  * Bugfix: FTX ticker can have Nones for bid/ask
  * Feature: InfluxDB 2.0 support
  * Bugfix: Deribit funding only available on perpetuals
  * Feature: Enable deltas (with out max depth) on exchanges that do not support them

### 1.2.0 (2020-01-18)
  * Feature: New exchange: Binance Futures
  * Feature: New Exchange: Binance Jersey
  * Feature: Funding data on Kraken Futures
  * Feature: User defined pair separator (default still -)
  * Feature: Postgres backend
  * Feature: Deribit Funding
  * Bugfix: Deribit subscriptions using config subscribed to symbols incorrectly
  * Bugfix: Some RabbitMQ messages were missing symbol and exchange data
  * Feature: Open interest data for OKEX swaps

### 1.1.0 (2019-11-14)
  * Feature: User enabled logging of exchange messages on error
  * Refactor: Overhaul of backends - new base classes and simplified code
  * Bugfix: Handle i messages from poloniex more correctly
  * Bugfix: Report bittrex errors correctly
  * Feature: New exchange: Bitcoin.com
  * Feature: New exchange: BinanceUS
  * Feature: New exchange: Bitmax
  * Feature: Ability to store raw messages from exchanges

### 1.0.1 (2019-09-30)
  * Feature: Backfill Bitmex historical trade data from S3 Bucket
  * Feature: RabbitMQ backend
  * Feature: Custom Depth and deltas for all L2 book updates
  * Feature: Support new 100ms book diff channel on binance
  * Feature: Bittrex exchange support
  * Feature: Ticker support in Redis and Kafka Backends
  * Feature: Ticker callbacks require/contain timestamp
  * Feature: Renko Aggregation
  * Bugfix: Max Depth without deltas should only send updates when book changes
  * Bugfix: Update count and previous book now associated with pair

### 1.0.0 (2019-08-18)
  * Bugfix #113: Fix remaining exchanges who are not reporting timestamps correctly
  * Feature: Generated timestamps now based on message receipt by feedhandler
  * Feature: Multi-callback support
  * Feature: Rework ZMQ using pub/sub with topics
  * Feature: FTX Exchange
  * Feature: Gemini subscriptions now work like all other exchanges
  * Feature: Use unique id for each feed (as opposed to feed id/name)
  * Bugfix: fix Poloniex historical trade timestamps
  * Bugfix: Bitmex L2 channel incorrectly classified
  * Feature: Kraken Futures
  * Feature: Redis backend supports UDS
  * Feature: Binance full book (L2) with deltas
  * Feature: Allow user to start event loop themselves (potentially scheduling other tasks before/after).

### 0.25.0 (2019-07-06)
  * Feature: Rest Endpoints for Historical Deribit data
  * Feature: Specify numeric datatype for InfluxDB
  * Bugfix: Greatly improve performance of book writes for InfluxDB
  * Feature: Bybit exchange support
  * Bugfix: Deribit now returning floats in decimal.Decimal
  * Feature: Elastic Search backend

### 0.24.0 (2019-06-19)
  * Bugfix: Book Delta Conversion issue in backends
  * Bugfix: Tweak BitMEX rest api to handle more errors more gracefully
  * Feature: Deribit Exchange support
  * Feature: Instrument channel
  * Bugfix: support Kraken websocket API changes
  * Bugfix: correct USDT symbol mappings for Bitfinex
  * Bugfix: Fixed mongo book backend
  * Feature: Book delta support for mongo, sockets, ZMQ

### 0.23.0 (2019-06-03)
  * Feature: Book delta support for InfluxDB
  * Feature: Swaps on OkEX

### 0.22.2 (2019-05-23)
  * Bugfix: Fix tagging issue in InfluxDB
  * Bugfix: Fix book updates in InfluxDB
  * Feature: Book delta support in Redis backends
  * Feature: Book delta support in Kafka backend

### 0.22.1 (2019-05-19)
  * Feature: Cleanup callback code
  * Feature: Poloniex subscription now behaves like other exchanges
  * Feature: Kafka Backend

### 0.22.0 (2019-05-04)
  * Bugfix: Timestamp normalization for backends were losing subsecond fidelity
  * Feature: All exchanges report timestamps in floating point unix time
  * Bugfix: Implement change in OkEx's trading pair endpoint for pair generation

### 0.21.1 (2019-04-28)
  * Feature: Config support for Coinbene, Binance, EXX, BitMEX, Bitfinex, Bitstamp, HitBTC
  * Feature: Complete clean up of public REST endpoints
  * Feature: Improved book delta example
  * Feature: Bitstamp Websocket V2 - L3 books now supported
  * Bugfix: Incorrect book building in Kraken

### 0.21.0 (2019-04-07)
  * Bugfix: Coinbase L3 Book would get in cycle of reconnecting due to missing sequence numbers
  * Feature: Kraken L2 Book Deltas
  * Feature: Book deltas streamlined and retain ordering
  * Feature: OKCoin exchange support
  * Feature: OKEx exchange support
  * Feature: Coinbene exchange support
  * Feature: Support Huobi Global and Huobi USA

### 0.20.2 (2019-03-19)
  * Bugfix: Kraken REST api using wrong symbol for trades
  * Feature: Complete work on standardizing Bitfinex rest API
  * Bugfix: Allow index symbols on Bitmex

### 0.20.1 (2019-02-16)
  * Feature: Trades sides are now labeled as Buy / Sell instead of Bid / Ask.
  * Feature: Support for the Huobi exchange
  * Bugfix: Change how exchange pairs are mapped for REST module - only map exchanges that are used
  * Bugfix #67: Ensure all trades report the taker's side

### 0.20.0 (2019-02-04)
  * Feature #57: Write updates directly to MongoDB via new backend support
  * Feature #56: Experimental support for fine grained configuration per exchange
  * Feature #58: Support Kraken websocket API
  * Feature: Only generate trading pair conversions for configured exchanges
  * Feature: Historical trade data on REST api for Kraken

### 0.19.2 (2019-01-21)
  * Feature #55: OHLCV aggregation method in backends plus support for user defined aggregators
  * Feature: EXX exchange support

### 0.19.1 (2019-01-11)
  * Bugfix: Poloniex logging had bug that prevented reconnect on missing sequence number

### 0.19.0 (2019-01-10)
  * Feature #50: Support multiple streams per websocket connection on Binance
  * Bugfix #51: Fix pairs on streams in Binance

### 0.18.0 (2018-12-15)
  * Feature: InfluxDB support via backend
  * Feature: Aggregation backend wrappers
  * Bugfix: BookDelta callback no longer needs to be an instance of BookUpdateCallback
  * Bugfix: REST module was creating duplicate log handlers
  * Bugfix: Bitfinex REST now properly handles cases when there are more than 1000 updates for a single tick

### 0.17.4 (2018-11-17)
  * Readme change for long description rendering issue

### 0.17.3 (2018-11-17)
  * Feature #41: Rework trading pairs to generate them dynamically (as opposed to hard coded)
  * Feature: When book depth configured Redis, ZMQ and UDP backends only report book changes when changed occurred in 
             depth window
  * Feature: TCP socket backend support
  * Feature: UDS backend support

### 0.17.2 (2018-11-03)
  * Bugfix #45: Bitstamp prices and sizes in L2 book are string, not decimal.Decimal
  * Feature: Binance support

### 0.17.1 (2018-10-19)
  * Bugfix #43: Coinbase L2 book used "0" rather than 0 for comparisons against decimal.Decimal
  * Feature: REST feed market data supported via normal subscription methods
  * Feature: Kraken support
  * Bugfix: Bitfinex book timestamps match expected bitfinex timestamps (in ms)

### 0.17.0 (2018-10-13)
  * Feature: Timestamps for orderbooks and book deltas
  * Feature #40: NBBO now uses best bid/ask from L2 books
  * Feature #28: GDAX now renamed Coinbase and uses coinbase endpoints
  * Feature: ZeroMQ backend. Write updates directly to zmq connection
  * Feature: UDP Socket backend. Write updates directly to UDP socket

### 0.16.0 (2018-10-4)
  * Feature: L2 books are now all price aggregated amounts, L3 books are price aggregated orders
  * Book deltas supported on all feeds
  * Bugfix: Fix NBBO feed

### 0.15.0 (2018-09-29)
  * Feature: GDAX/Coinbase rest support - trades, order status, etc
  * Feature: Arctic backend, supports writing to arctic directly on trade/funding updates
  * Bugfix: #36 Update poloniex to use new trading pairs and handle sequence numbers
  * Bugfix: Improve Bitfinex orderbooks and handle sequence numbers
  * Bugfix: GDAX and Bitmex orderbook and logging improvements

### 0.14.1 (2018-09-14)
  * Added some docstrings
  * Feature: Add exchanges by name to feedhandler. Easier to instantiate a feedhandler from config
  * Logging improvements
  * Bugfix: non-gathered futures were suppressing exceptions when multiple feeds are configured. Changed to tasks 
  * Redis backend uses a connection pool

### 0.14.0 (2018-09-04)
  * Feature: support for writing order books directly to redis
  * Feature: ability to specify book depth for redis updates

### 0.13.3 (2018-08-31)
  * Feature: normalize bitfinex funding symbols

### 0.13.2 (2018-08-31)
  * Bugfix: fix symbol in bitfinex rest

### 0.13.1 (2018-08-31)
  * Feature: access rest endpoints via getitem / []
  * Bugfix: #31 - funding channel broke gemini
  * Feature: Book deltas for GDAX
  * Bugfix: Fix intervals on Bitmex (rest)

### 0.13.0 (2018-08-22)
  * Feature: Funding data from Bitmex on ws
  * Feature: Funding historical data via rest
  * Bugfix: Python 3.7 compatibility
  * Feature: Rest trade APIs are now generators
  * Feature: funding data on bitfinex - ws and rest

### 0.12.0 (2018-08-20)
  * Bugfix: Handle 429s in Bitmex (REST)
  * Feature: Redis backend for trades to write updates directly to redis
  * Bugfix: issue #27 - Bitmex trades missing timestamps

### 0.11.1 (2018-08-18)
  * Bitfinex and Bitmex historical trade data via REST
  * Bugfix: interval incorrect for rest time ranges
  * Bugfix: lowercase attrs in Rest interface

### 0.11.0 (2018-08-05)
  * Feature: Support for delta updates for order books
  * REST api work started

### 0.10.2
  * Bugfix: Clear data structures on reconnect in bitmex
  * Feature: Support reconnecting on more connection errors
  * Feature: Timestamp support on trade feeds
  * Feature: Connection watcher will terminate and re-open idle connections

### 0.10.1 (2018-5-11)
  * Feature: Reconnect when a connection is lost
  * Bugfix #22: Check for additional connection failures
  * Feature #4: Trade ID support
  * Feature: Account for new gemini message type

### 0.10.0 (2018-03-18)
  * Feature: Bitmex

### 0.9.2 (2018-03-13)
  * Bugfix #10: Change from float to decimal.Decimal in GDAX
  * Feature #5: use sorted dictionaries for order books
  * Feature #17: logging support
  * Bugfix: Gemini order books now work
  * Bugfix: All json floats parsed to Decimal
  * Bugfix: Fix Bitstamp pair parsing
  * Feature: Major clean up of channel, exchange, and trading pair names

### 0.9.1 (2018-01-27)
  * Bugfix #4: produce ticker from trades channel on GDAX
  * Feature: Bitstamp feed

### 0.8.0 (2018-01-07)
  * Feature: HitBTC feed
  * Feature: Poloniex Orderbook support

### 0.6.0 (2018-01-02)
  * Feature: Gemini Feed

### 0.5.0 (2018-01-02)
  * Initial release: GDAX, Poloniex, Bitfinex Support
  * Feature: NBBO support<|MERGE_RESOLUTION|>--- conflicted
+++ resolved
@@ -6,13 +6,10 @@
   * Feature: New data channel - `futures_index` - demonstrated in ByBit
   * Feature: Add stop callback when exiting loop, add stop method placeholder for base callbacks
   * Bugfix: Fix NBBO callback
-<<<<<<< HEAD
-  * Feature: Add optional caching to postgres backend
-=======
   * Feature: Orderbook sequence number validation for HitBTC
   * Feature: Kraken orderbook checksum support in Kraken
   * Feature: KrakenFutures sequence number check added
->>>>>>> 7c4847df
+  * Feature: Add optional caching to postgres backend
 
 ### 1.6.1 (2020-11-12)
   * Feature: New kwarg for exchange feed - `snapshot_interval` - used to control number of snapshot updates sent to client
