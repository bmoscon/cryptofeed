## Changelog

### 1.9.3
  * Bugfix: Fix demo.py
  * Feature: Allow user to specify a delay when starting an exchange connection (useful for avoiding 429s when creating a large number of feeds)

### 1.9.2 (2021-07-14)
  * Bugfix: add config kwarg to add_nbbo method
  * Update: changed KuCoin authentication to match new signing method
  * Bugfix: #518 - fix aggregator example code
  * Update: Support Bittrex V3
  * Feature: Add support for candles on Bittrex
  * Feature: Add support to authenticate private channels (e.g. USER_FILLS) on FTX
  * Feature: Support private rest api commands for FTX
  * Update: Improve impl for FTX rest api
  * Bugfix: #528 - Fix standardisation of Deribit's symbols when passed to callbacks
  * Feature: Add support for private "orders" channel on FTX
  * Feature: Add support for subaccounts in feeds and REST API for FTX
  * Bugfix: Fix FTX rest api return value
  * Exchange: New exchange - dYdX
  * Bugfix: Issue #531 - Gemini symbol generation included closed symbols
  * Feature: Allow user to override the score used in Redis ZSETs
  * Update: Get information about size increment from FTX symbol data
  * Bugfix: Fix trades write for Arctic backend
  * Feature: new exchange: Bequant. Supports ticker, L2 book, trades, candles, plus authenticated channels: order info, account transactions and account balances
  * Update: BitMax renamed AscendEX
  * Bugfix: Feed level timeout and timeout interval not being set properly
  * Exchange: Phemex exchange support
  * Features: added support for candles, order info, account transactions and account balances to HitBTC & Bitcoin.com, plus authentication where required to access these channels
  * Update: previous HitBTC & Bitcoin.com websocket endpoints deprecated. Now using separate Market, Trading and Account endpoints
<<<<<<< HEAD
  * Feature: added support for user data streams for Binance futures (USDT)
=======
  * Bugfix: max_depth on Binance and Kraken was not properly used when querying the snapshot
  * Bugfix: Handle 429s in HTTP connections (by waiting and retrying).
>>>>>>> c16cfb1f
  
### 1.9.1 (2021-06-10)
  * Feature: add Bithumb exchange - l2 book and trades
  * Bugfix: Fix inverted Poloniex symbols
  * Feature: simplify and cleanup parts of Poloniex
  * Feature: add `symbols` class method to all exchanges to get list of supported trading pairs
  * Feature: Clean up internal class attributes in Feed class
  * Feature: Add graceful stop and shutdown methods for Feeds
  * Feature: Add ledger endpoint to Kraken Rest module, add ability to optionally filter by symbol, or all symbols, for historical trades
  * Docs: Update documentation regarding adding a new exchange to cryptofeed
  * Bugfix: Reset delay after connection is successful
  * Feature: yapic.json parses strings to datetimes automatically, no longer need to rely on Pandas for datetime parsing
  * Bugfix: #491 - dictionary resized during iteration in ByBit
  * Bugfix: #494 - added status argument to liquidations callback
  * Bugfix: #399 - book delta issue with Kucoin and Gateio
  * Feature: Binance Delivery candle support
  * Feature: Binance US candle support
  * Feature: Kraken Candle support
  * Update: Remove deprecated channel mapping from Kraken, use channel name from message instead
  * Bugfix: change Kraken Futures to use the standard symbol to be consistent with the rest of the library
  * Update: use Kucoin v3 endpoint for orderbook snapshot (v2 deprecated).
  * Update: Poloniex ticker message format update 

### 1.9.0 (2021-04-25)
  * Bugfix: Fix Binance subscriptions when subscribing to more than one candle
  * Feature: Remove support for Influx versions prior to 2.0
  * Feature: Add stop method to HTTP Backends to gracefully drain queue and write pending data on shutdown
  * Feature: Revamp InfluxDB code. Drop support for storing floating point as str, store book data as json blob
  * Bugfix: Remove unused get_instrument calls in Deribit and Kraken Futures
  * Feature: Revamp symbol generation and exchange info for Deribit and Kraken Futures
  * Bugfix: Fix issue using AsyncFile callback to store raw data
  * Testing: Add exchange tests for Deribit and Binance
  * Bugfix: Fix symbol issue in Bitmex when initializing the orderbook
  * Bugfix: Fix various issues with FTX, OKCOIN/OKEX and Huobi symbol generation
  * Testing: Overhaul exchange tests, all exchanges are now tested with real data. Fixed various bugs as a result of this testing. Revamped AsyncFileCallback.
             Added new tool to generate test data for testing.
  * Bugfix: Improve connection cleanup in AsyncConnection object
  * Feature: Add support for user defined exception handling in FeedHandler
  * Bugfix: Fix redis backends that can't handle None
  * Bugfix: Connection exceptions being ignored in Feedhandler
  * Bugfix: Binance address generation correction
  * Bugfix: OKEX symbol generation incorrect + validate symbols used for channels that dont support all types
  * Breaking Change: Large rewrite of Feedhandler, Connection, and Feed. Many timeout related options moved from feedhandler to Feed. Symbol specific code
                     moved to exchange class. Rewrite of raw data collection.
  * Feature: Candle support for Huobi
  * Feature: Allow user to specify Postgres port in Postgres backends
  * Bugfix: Report base volume, not quote volume in Huobi candles
  * Feature: Support for the KuCoin exchange

### 1.8.2 (2020-04-02)
  * Update to use alpha release of aioredis 2.0. Allows building of wheels again

### 1.8.1 (2020-04-01)
  * Bugfix: Add manifest file for source dist

### 1.8.0 (2020-04-01)
  * Bugfix: Init uvloop earlier so backends that use loop will not fail
  * Docs: Remove FAQ, added performance doc section
  * Bugfix: #404 - Use AsyncConnection object for Binance OI
  * Feature: Rework how raw data is stored (when enabled). REST data can now be captured
  * Feature: New feedhandler method, `add_feed_running` allows user to add feed to running instance of a feedhandler
  * Feature: create_db defaults to False on InfluxDB backends
  * Feature: Normalize Bitmex Symbols
  * Update: Remove extraneous methods in feed objects used to query symbol information
  * Feature: Use realtime ticker for Binance
  * Bugfix: Bitmex symbols not being normalized correctly
  * Bugfix: Fix GCP PubSub backend
  * Bugfix: Fix historical data REST api for Bitmex
  * Feature: Use separate tasks (fed by async queue) for backend writing. Redis now uses this method
  * Bugfix: Allow user specified max depths on Kraken
  * Feature: Add backend queue support to ZMQ backend
  * Feature: Add backend queue support to Socket backends
  * Feature: Add VictoriaMetrics support via backend
  * Feature: Add backend queue support to influx and elastic
  * Feature: Candle support
  * Bugfix: Ignore untradeable symbols in Binance symbol generation
  * Feature: Add backend support for queues in Postgres. Rework postgres backend and supply example SQL file to create tables for demo
  * Bugfix: Fix ByBit symbol generation
  * Feature: Authenticated channel support for OKEX/OKCOIN
  * Update: Poloniex changed signaure of ticker data
  * Feature: Candles for Binance Futures
  * Feature: Premium Index Candle support for Binance Futures
  * Feature: Update Gateio to use new v4 websocket api. Adds support for candles 


### 1.7.0 (2021-02-15)
  * Feature: Use UVLoop if installed (not available on windows)
  * Bugfix: Allow exchanges to customize their retry delays on error
  * Feature: New demo code showing user loop management
  * Feature: Handle more signals for graceful shutdown
  * Bugfix: BinanceFutures message format change
  * Feature: Missing sequence number on Coinbase will not reset all data streams, just the affected pair
  * Feature: Use timestamp from exchange for L2 book data from Coinbase
  * Bugfix: Blockchain exchange had incorrect timestamps, and incorrect log lines
  * Bugfix: Wrong datatype in BackendFuturesIndexCallback
  * Bugfix: Fix bad postgres callback for open_interest and futures_index
  * Feature: Signal handler installation now optional, can be done separately. This will allow the feedhandler to be run from child threads/loops
  * Bugfix: Fix binance delivery book ticker (message format change)
  * Breaking change: Feed object `config` renamed `subscription`
  * Feature: Configuration passed from feedhandler to exchanges
  * Breaking change: Most use of `pair` and `pairs` changed to `symbol` and `symbols` to be more consistent with actual usage. pairs.py renamed to symbols.py
  * Feature: Allow configuring the API KEY ID from Config or from environment variable
  * Bugfix: Collisions in normalized CoinGecko symbols (this adds about 700 new symbols)
  * Feature: Add candles function to coinbase
  * Feature: Explain when Cryptofeed crashes during pairs retrieval
  * Bugfix: BINANCE_DELIVERY Ticker use msg_type='bookTicker' as for the other BINANCE markets
  * Feature: Support Bitmex authentication using personal API key and secret
  * Feature: Print the origin of the configuration (filename, dict) for better developer experience
  * Bugfix: Add guard against non-supported asyncio add_signal_handler() on windows platforms
  * Feature: Simplify source code by standardization iterations over channels and symbols
  * Bugfix: Remove remaining character "*" in book_test.py
  * Bugfix: Fix return type of the function book_flatten()
  * Feature: Shutdown multiple backends asynchronously, and close the event loop properly
  * Bugfix: Repair the Bitfinex FUNDING
  * Feature: Speedup the handling of Bitfinex messages by reducing intermediate mappings
  * Feature: Support OKEx options
  * Bugfix: Cancel the pending tasks to gracefully/properly close the ASyncIO loop
  * Feature: Support for authenticated websocket data channels

### 1.6.2 (2020-12-25)
  * Feature: Support for Coingecko aggregated data per coin, to be used with a new data channel 'profile'
  * Feature: Support for Whale Alert on-chain transaction data per coin, to be used with a new data channel 'transactions'
  * Bugfix: Reset delay and retry for rest feed
  * Feature: Add GCP Pub/Sub backend
  * Bugfix: Fix aggregated callbacks (Renko and OHLCV) when used with exchanges that support order types
  * Bugfix: Fix broken example/demo code
  * Feature: New data channel - `futures_index` - demonstrated in ByBit
  * Feature: Add stop callback when exiting loop, add stop method placeholder for base callbacks
  * Bugfix: Fix NBBO callback
  * Feature: Orderbook sequence number validation for HitBTC
  * Feature: Kraken orderbook checksum support in Kraken
  * Feature: KrakenFutures sequence number check added
  * Feature: Add optional caching to postgres backend
  * Feature: New Exchange - Binance Delivery
  * Feature: Liquidation for OKEX
  * Bugfix: Adjust ping interval on websocket connection, some exchanges require pings more frequently
  * Feature: Checksum validation for orderbooks on OKEX and OKCoin
  * Feature: Use rotating log handler
  * Bugfix: Later versions of aiokafka break kafka backend
  * Bugfix: Huobi sends empty book updates for delisted pairs
  * Bugfix: Harden channel map usage in Kraken
  * Feature: Config file support
  * Bugfix: Subscribing to all BitMEX symbols gives 400 error - message too long
  * Bugfix: Cleanup of code - fixed a few examples and resolved all outstanding flake8 issues
  * Bugfix: Fix Bitfinex pair normalization
  * Feature: Refactor connection handling. New connection design allows feeds to open multiple connections
  * Feature: Update BitMax to use the new BitMax Pro API - includes sequence number verification on books
  * Feature: Bybit - support for USDT perpetual data channels
  * Feature: Can now configure more than 25 Bitfinex pair/channel combinations
  * Feature: Support more than 200 pair/stream combinations on Binance from a single Feed
  * Feature: Support for the bitFlyer exchange
  * Feature: Update Kraken to work with very large numbers of trading pairs

### 1.6.1 (2020-11-12)
  * Feature: New kwarg for exchange feed - `snapshot_interval` - used to control number of snapshot updates sent to client
  * Feature: Support for rabbitmq message routing
  * Feature: Support for raw file playback. Will be useful for testing features and building out new test suites for cryptofeed.
  * Feature: Arctic library quota can be configured, new default is unlimited
  * Feature: New exchange: Probit
  * Bugfix: Correctly store receipt timestamp in mongo backend
  * Bugfix: FTX - set a funding rate requests limit constant (10 requests per second, 60 seconds pause between loops)
  * Bugfix: Open Interest data on FTX erroneously had timestamps set to None
  * Update: Binance Jersey shutdown - feed removed
  * Bugfix: Fixed open interest channel for Binance Delivery

### 1.6.0 (2020-09-28)
  * Feature: Validate FTX book checksums (optionally enabled)
  * Bugfix: Subscribing only to open interest on Binance futures gave connection errors
  * Feature: Authentication for Influxdb 1.x
  * Feature: Override logging defaults with environment variables (filename and log level)
  * Bugfix: For Coinbase L3 books need to ignore/drop some change updates (per docs)
  * Bugfix: Obey rate limits when using Coinbase REST API to get L3 book snapshots
  * Bugfix: Ignore auction updates from Gemini
  * Feature: Add order type (limit/market) for Kraken Trades
  * Feature: Exchange specific information available via info classmethod - contains pairs, data channels and tick size
  * Feature: Funding data supported on HuobiSwap
  * Bugfix: Fix broken mongo callbacks in backends

### 1.5.1 (2020-08-26)
  * Bugfix: #136 - Kraken Rate limiting
  * Feature: Funding data on Binance Futures
  * Bugfix: Support new Huobi tradeId field, old id field deprecated
  * Bugfix: Unclear errors when unsupported data feeds used
  * Bugfix: Handle order status messages more gracefully in Coinbase
  * Bugfix: Fix Kraken pair mappings
  * Feature: New Exchange - Gate.io
  * Feature: Remove \_SWAP, \_FUTURE channel (and callback) types - determine correct type at subscribe time based on symbol
  * Docs: Add documentation about callbacks
  * Feature: Deribit provides sequence number for book updates - check them to ensure no messages lost
  * Bugfix: Fix timestamp on Binance Futures Open Interest
  * Bugfix: Update/standardize liquidation callbacks
  * Feature: Update Upbit subscription methods based on updated docs
  * Bugfix: Ticker not working correctly on Binance Futures
  * Feature: Liquidations callbacks for backends

### 1.5.0 (2020-07-31)
  * Feature: New Exchange - FTX US
  * Feature: Add funding data to rest library
  * Bugfix: DSX updated their API, websocket no longer supported. Removing DSX
  * Feature: Websocket client now uses unbounded message queue
  * Feature: Support for HuobiDM next quarter contracts
  * Bugfix: Fix datetime fields in elasticsearch
  * Feature: BinanceFutures: support ticker, open interest and Liquidation, FTX: support open interest and liquidations, Deribit: liquidations support
  * Bugfix: Fix receipt timestamps in Postgres backend
  * Bugfix: Huobi Swap Init

### 1.4.1 (2020-05-22)
  * Feature: Support for disabling timeouts on feeds
  * Bugfix: #224 Ignore newly added trading pairs in Poloniex while running
  * Feature: New exchange, DSX
  * Bugfix: Bybit updated their API, websocket subscription to L2 book data needed to be updated
  * Bugfix: Deribit subscription condensed into a single message to avoid issues with rate limit
  * Bugfix: Funding interval for bitmex not converted to integer
  * Bugfix: HuobiSwap missing from feedhandler
  * Feature: Optional flag on Feed to enable check for crossed books
  * Feature: Blockchain Exchange

### 1.3.1 (2020-03-17)
  * Feature: Add missing update detection to orderbooks in Binance
  * Feature: REST support for FTX
  * Feature: Added new field, receipt timestamp, to all callbacks. This contains the time the message was received by cryptofeed.
  * Feature: Upbit Exchange Support

### 1.3.0 (2020-02-11)
  * Bugfix: Enabling multiple symbols on Bitmex with deltas and max depth configured could cause crashes.
  * Bugfix: Default open interest callback missing
  * Change: Mongo backend stores book data in BSON
  * Feature: Open Interest callbacks added to all backends
  * Change: Instrument removed in favor of open interest
  * Bugfix: Huobi feedhandlers not properly setting forced indicator for book updates, breaking deltas
  * Bugfix: Some Kraken futures funding fields not always populated
  * Feature: Open interest updates for Kraken futures
  * Feature: Open interest updates for Deribit
  * Bugfix: FTX ticker can have Nones for bid/ask
  * Feature: InfluxDB 2.0 support
  * Bugfix: Deribit funding only available on perpetuals
  * Feature: Enable deltas (with out max depth) on exchanges that do not support them

### 1.2.0 (2020-01-18)
  * Feature: New exchange: Binance Futures
  * Feature: New Exchange: Binance Jersey
  * Feature: Funding data on Kraken Futures
  * Feature: User defined pair separator (default still -)
  * Feature: Postgres backend
  * Feature: Deribit Funding
  * Bugfix: Deribit subscriptions using config subscribed to symbols incorrectly
  * Bugfix: Some RabbitMQ messages were missing symbol and exchange data
  * Feature: Open interest data for OKEX swaps

### 1.1.0 (2019-11-14)
  * Feature: User enabled logging of exchange messages on error
  * Refactor: Overhaul of backends - new base classes and simplified code
  * Bugfix: Handle i messages from poloniex more correctly
  * Bugfix: Report bittrex errors correctly
  * Feature: New exchange: Bitcoin.com
  * Feature: New exchange: BinanceUS
  * Feature: New exchange: Bitmax
  * Feature: Ability to store raw messages from exchanges

### 1.0.1 (2019-09-30)
  * Feature: Backfill Bitmex historical trade data from S3 Bucket
  * Feature: RabbitMQ backend
  * Feature: Custom Depth and deltas for all L2 book updates
  * Feature: Support new 100ms book diff channel on Binance
  * Feature: Bittrex exchange support
  * Feature: Ticker support in Redis and Kafka Backends
  * Feature: Ticker callbacks require/contain timestamp
  * Feature: Renko Aggregation
  * Bugfix: Max Depth without deltas should only send updates when book changes
  * Bugfix: Update count and previous book now associated with pair

### 1.0.0 (2019-08-18)
  * Bugfix #113: Fix remaining exchanges who are not reporting timestamps correctly
  * Feature: Generated timestamps now based on message receipt by feedhandler
  * Feature: Multi-callback support
  * Feature: Rework ZMQ using pub/sub with topics
  * Feature: FTX Exchange
  * Feature: Gemini subscriptions now work like all other exchanges
  * Feature: Use unique id for each feed (as opposed to feed id/name)
  * Bugfix: fix Poloniex historical trade timestamps
  * Bugfix: Bitmex L2 channel incorrectly classified
  * Feature: Kraken Futures
  * Feature: Redis backend supports UDS
  * Feature: Binance full book (L2) with deltas
  * Feature: Allow user to start event loop themselves (potentially scheduling other tasks before/after).

### 0.25.0 (2019-07-06)
  * Feature: Rest Endpoints for Historical Deribit data
  * Feature: Specify numeric datatype for InfluxDB
  * Bugfix: Greatly improve performance of book writes for InfluxDB
  * Feature: Bybit exchange support
  * Bugfix: Deribit now returning floats in decimal.Decimal
  * Feature: Elastic Search backend

### 0.24.0 (2019-06-19)
  * Bugfix: Book Delta Conversion issue in backends
  * Bugfix: Tweak BitMEX rest API to handle more errors more gracefully
  * Feature: Deribit Exchange support
  * Feature: Instrument channel
  * Bugfix: support Kraken websocket API changes
  * Bugfix: correct USDT symbol mappings for Bitfinex
  * Bugfix: Fixed mongo book backend
  * Feature: Book delta support for mongo, sockets, ZMQ

### 0.23.0 (2019-06-03)
  * Feature: Book delta support for InfluxDB
  * Feature: Swaps on OkEX

### 0.22.2 (2019-05-23)
  * Bugfix: Fix tagging issue in InfluxDB
  * Bugfix: Fix book updates in InfluxDB
  * Feature: Book delta support in Redis backends
  * Feature: Book delta support in Kafka backend

### 0.22.1 (2019-05-19)
  * Feature: Cleanup callback code
  * Feature: Poloniex subscription now behaves like other exchanges
  * Feature: Kafka Backend

### 0.22.0 (2019-05-04)
  * Bugfix: Timestamp normalization for backends were losing subsecond fidelity
  * Feature: All exchanges report timestamps in floating point unix time
  * Bugfix: Implement change in OkEx's trading pair endpoint for pair generation

### 0.21.1 (2019-04-28)
  * Feature: Config support for Coinbene, Binance, EXX, BitMEX, Bitfinex, Bitstamp, HitBTC
  * Feature: Complete clean up of public REST endpoints
  * Feature: Improved book delta example
  * Feature: Bitstamp Websocket V2 - L3 books now supported
  * Bugfix: Incorrect book building in Kraken

### 0.21.0 (2019-04-07)
  * Bugfix: Coinbase L3 Book would get in cycle of reconnecting due to missing sequence numbers
  * Feature: Kraken L2 Book Deltas
  * Feature: Book deltas streamlined and retain ordering
  * Feature: OKCoin exchange support
  * Feature: OKEx exchange support
  * Feature: Coinbene exchange support
  * Feature: Support Huobi Global and Huobi USA

### 0.20.2 (2019-03-19)
  * Bugfix: Kraken REST API using wrong symbol for trades
  * Feature: Complete work on standardizing Bitfinex rest API
  * Bugfix: Allow index symbols on Bitmex

### 0.20.1 (2019-02-16)
  * Feature: Trades sides are now labeled as Buy / Sell instead of Bid / Ask.
  * Feature: Support for the Huobi exchange
  * Bugfix: Change how exchange pairs are mapped for REST module - only map exchanges that are used
  * Bugfix #67: Ensure all trades report the taker's side

### 0.20.0 (2019-02-04)
  * Feature #57: Write updates directly to MongoDB via new backend support
  * Feature #56: Experimental support for fine grained configuration per exchange
  * Feature #58: Support Kraken websocket API
  * Feature: Only generate trading pair conversions for configured exchanges
  * Feature: Historical trade data on REST API for Kraken

### 0.19.2 (2019-01-21)
  * Feature #55: OHLCV aggregation method in backends plus support for user defined aggregators
  * Feature: EXX exchange support

### 0.19.1 (2019-01-11)
  * Bugfix: Poloniex logging had bug that prevented reconnect on missing sequence number

### 0.19.0 (2019-01-10)
  * Feature #50: Support multiple streams per websocket connection on Binance
  * Bugfix #51: Fix pairs on streams in Binance

### 0.18.0 (2018-12-15)
  * Feature: InfluxDB support via backend
  * Feature: Aggregation backend wrappers
  * Bugfix: BookDelta callback no longer needs to be an instance of BookUpdateCallback
  * Bugfix: REST module was creating duplicate log handlers
  * Bugfix: Bitfinex REST now properly handles cases when there are more than 1000 updates for a single tick

### 0.17.4 (2018-11-17)
  * README change for long description rendering issue

### 0.17.3 (2018-11-17)
  * Feature #41: Rework trading pairs to generate them dynamically (as opposed to hard coded)
  * Feature: When book depth configured Redis, ZMQ and UDP backends only report book changes when changed occurred in
             depth window
  * Feature: TCP socket backend support
  * Feature: UDS backend support

### 0.17.2 (2018-11-03)
  * Bugfix #45: Bitstamp prices and sizes in L2 book are string, not decimal.Decimal
  * Feature: Binance support

### 0.17.1 (2018-10-19)
  * Bugfix #43: Coinbase L2 book used "0" rather than 0 for comparisons against decimal.Decimal
  * Feature: REST feed market data supported via normal subscription methods
  * Feature: Kraken support
  * Bugfix: Bitfinex book timestamps match expected Bitfinex timestamps (in ms)

### 0.17.0 (2018-10-13)
  * Feature: Timestamps for orderbooks and book deltas
  * Feature #40: NBBO now uses best bid/ask from L2 books
  * Feature #28: GDAX now renamed Coinbase and uses Coinbase endpoints
  * Feature: ZeroMQ backend. Write updates directly to ZMQ connection
  * Feature: UDP Socket backend. Write updates directly to UDP socket

### 0.16.0 (2018-10-4)
  * Feature: L2 books are now all price aggregated amounts, L3 books are price aggregated orders
  * Book deltas supported on all feeds
  * Bugfix: Fix NBBO feed

### 0.15.0 (2018-09-29)
  * Feature: GDAX/Coinbase rest support - trades, order status, etc
  * Feature: Arctic backend, supports writing to arctic directly on trade/funding updates
  * Bugfix: #36 Update poloniex to use new trading pairs and handle sequence numbers
  * Bugfix: Improve Bitfinex orderbooks and handle sequence numbers
  * Bugfix: GDAX and Bitmex orderbook and logging improvements

### 0.14.1 (2018-09-14)
  * Added some docstrings
  * Feature: Add exchanges by name to feedhandler. Easier to instantiate a feedhandler from config
  * Logging improvements
  * Bugfix: non-gathered futures were suppressing exceptions when multiple feeds are configured. Changed to tasks
  * Redis backend uses a connection pool

### 0.14.0 (2018-09-04)
  * Feature: support for writing order books directly to Redis
  * Feature: ability to specify book depth for Redis updates

### 0.13.3 (2018-08-31)
  * Feature: normalize Bitfinex funding symbols

### 0.13.2 (2018-08-31)
  * Bugfix: fix symbol in Bitfinex rest

### 0.13.1 (2018-08-31)
  * Feature: access rest endpoints via getitem / []
  * Bugfix: #31 - funding channel broke Gemini
  * Feature: Book deltas for GDAX
  * Bugfix: Fix intervals on Bitmex (rest)

### 0.13.0 (2018-08-22)
  * Feature: Funding data from Bitmex on ws
  * Feature: Funding historical data via rest
  * Bugfix: Python 3.7 compatibility
  * Feature: Rest trade APIs are now generators
  * Feature: funding data on Bitfinex - ws and rest

### 0.12.0 (2018-08-20)
  * Bugfix: Handle 429s in Bitmex (REST)
  * Feature: Redis backend for trades to write updates directly to Redis
  * Bugfix: issue #27 - Bitmex trades missing timestamps

### 0.11.1 (2018-08-18)
  * Bitfinex and Bitmex historical trade data via REST
  * Bugfix: interval incorrect for rest time ranges
  * Bugfix: lowercase attrs in Rest interface

### 0.11.0 (2018-08-05)
  * Feature: Support for delta updates for order books
  * REST API work started

### 0.10.2
  * Bugfix: Clear data structures on reconnect in bitmex
  * Feature: Support reconnecting on more connection errors
  * Feature: Timestamp support on trade feeds
  * Feature: Connection watcher will terminate and re-open idle connections

### 0.10.1 (2018-5-11)
  * Feature: Reconnect when a connection is lost
  * Bugfix #22: Check for additional connection failures
  * Feature #4: Trade ID support
  * Feature: Account for new Gemini message type

### 0.10.0 (2018-03-18)
  * Feature: Bitmex

### 0.9.2 (2018-03-13)
  * Bugfix #10: Change from float to decimal.Decimal in GDAX
  * Feature #5: use sorted dictionaries for order books
  * Feature #17: logging support
  * Bugfix: Gemini order books now work
  * Bugfix: All json floats parsed to Decimal
  * Bugfix: Fix Bitstamp pair parsing
  * Feature: Major clean up of channel, exchange, and trading pair names

### 0.9.1 (2018-01-27)
  * Bugfix #4: produce ticker from trades channel on GDAX
  * Feature: Bitstamp feed

### 0.8.0 (2018-01-07)
  * Feature: HitBTC feed
  * Feature: Poloniex Orderbook support

### 0.6.0 (2018-01-02)
  * Feature: Gemini Feed

### 0.5.0 (2018-01-02)
  * Initial release: GDAX, Poloniex, Bitfinex Support
  * Feature: NBBO support<|MERGE_RESOLUTION|>--- conflicted
+++ resolved
@@ -3,6 +3,7 @@
 ### 1.9.3
   * Bugfix: Fix demo.py
   * Feature: Allow user to specify a delay when starting an exchange connection (useful for avoiding 429s when creating a large number of feeds)
+  * Feature: added support for user data streams for Binance futures (USDT)
 
 ### 1.9.2 (2021-07-14)
   * Bugfix: add config kwarg to add_nbbo method
@@ -28,12 +29,8 @@
   * Exchange: Phemex exchange support
   * Features: added support for candles, order info, account transactions and account balances to HitBTC & Bitcoin.com, plus authentication where required to access these channels
   * Update: previous HitBTC & Bitcoin.com websocket endpoints deprecated. Now using separate Market, Trading and Account endpoints
-<<<<<<< HEAD
-  * Feature: added support for user data streams for Binance futures (USDT)
-=======
   * Bugfix: max_depth on Binance and Kraken was not properly used when querying the snapshot
   * Bugfix: Handle 429s in HTTP connections (by waiting and retrying).
->>>>>>> c16cfb1f
   
 ### 1.9.1 (2021-06-10)
   * Feature: add Bithumb exchange - l2 book and trades
