## Changelog

### 1.7.0
  * Feature: Use UVLoop if installed (not available on windows)
  * Bugfix: Allow exchanges to customize their retry delays on error
  * Feature: New demo code showing user loop management
  * Feature: Handle more signals for graceful shutdown
  * Bugfix: BinanceFutures message format change
  * Feature: missing sequence number on Coinbase will not reset all data streams, just the affected pair
  * Feature: Use timestamp from exchange for L2 book data from Coinbase
  * Bugfix: Blockchain exchange had incorrect timestamps, and incorrect log lines
  * Bugfix: wrong datatype in BackendFuturesIndexCallback
  * Bugfix: fix bad postgres callback for open_interest and futures_index
  * Feature: Signal handler installation now optional, can be done separately. This will allow the feedhandler to be run from child threads/loops
  * Bugfix: fix binance delivery book ticker (message format change)
  * Breaking change: Feed object `config` renamed `subscription`
  * Feature: Configuration passed from feedhandler to exchanges
  * Breaking change: most use of `pair` and `pairs` changed to `symbol` and `symbols` to be more consistent with actual usage. pairs.py renamed to symbols.py
<<<<<<< HEAD
  * Bugfix: Add guard against non-supported asyncio add_signal_handler() on windows platforms
    
=======
  * Feature: Allow configuring the API KEY ID from Config or from environment variable
  * Bugfix: Collisions in normalized CoinGecko symbols (this adds about 700 new symbols)
  * Feature: Add candles function to coinbase
  * Feature: Explain when Cryptofeed crashes during pairs retrieval
  * Bugfix: BINANCE_DELIVERY Ticker use msg_type='bookTicker' as for the other BINANCE markets
  * Feature: Print the origin of the configuration (filename, dict) for better developer experience

>>>>>>> 267019b5
### 1.6.2 (2020-12-25)
  * Feature: Support for Coingecko aggregated data per coin, to be used with a new data channel 'profile'
  * Feature: Support for Whale Alert on-chain transaction data per coin, to be used with a new data channel 'transactions'
  * Bugfix: Reset delay and retry for rest feed
  * Feature: Add GCP Pub/Sub backend
  * Bugfix: Fix aggregated callbacks (Renko and OHLCV) when used with exchanges that support order types
  * Bugfix: Fix broken example/demo code
  * Feature: New data channel - `futures_index` - demonstrated in ByBit
  * Feature: Add stop callback when exiting loop, add stop method placeholder for base callbacks
  * Bugfix: Fix NBBO callback
  * Feature: Orderbook sequence number validation for HitBTC
  * Feature: Kraken orderbook checksum support in Kraken
  * Feature: KrakenFutures sequence number check added
  * Feature: Add optional caching to postgres backend
  * Feature: New Exchange - Binance Delivery
  * Feature: Liquidation for OKEX
  * Bugfix: Adjust ping interval on websocket connection, some exchanges require pings more frequently
  * Feature: Checksum validation for orderbooks on OKEX and OKCoin
  * Feature: Use rotating log handler
  * Bugfix: Later versions of aiokafka break kafka backend
  * Bugfix: Huobi sends empty book updates for delisted pairs
  * Bugfix: Harden channel map usage in Kraken
  * Feature: Config file support
  * Bugfix: Subscribing to all BitMEX symbols gives 400 error - message too long
  * Bugfix: Cleanup of code - fixed a few examples and resolved all outstanding flake8 issues
  * Bugfix: Fix Bitfinex pair normalization
  * Feature: Refactor connection handling. New connection design allows feeds to open multiple connections
  * Feature: Update BitMax to use the new BitMax Pro API - includes sequence number verification on books
  * Feature: Bybit - support for USDT perpetual data channels
  * Feature: Can now configure more than 25 Bitfinex pair/channel combinations
  * Feature: Support more than 200 pair/stream combinations on Binance from a single Feed
  * Feature: Support for the bitFlyer exchange

### 1.6.1 (2020-11-12)
  * Feature: New kwarg for exchange feed - `snapshot_interval` - used to control number of snapshot updates sent to client
  * Feature: Support for rabbitmq message routing
  * Feature: Support for raw file playback. Will be useful for testing features and building out new test suites for cryptofeed. 
  * Feature: Arctic library quota can be configured, new default is unlimited
  * Feature: New exchange: Probit
  * Bugfix: Correctly store receipt timestamp in mongo backend
  * Bugfix: FTX - set a funding rate requests limit constant (10 requests per second, 60 seconds pause between loops)
  * Bugfix: Open Interest data on FTX erroneously had timestamps set to None
  * Update: Binance Jersey shutdown - feed removed
  * Bugfix: Fixed open interest channel for Binance Delivery
  
### 1.6.0 (2020-09-28)
  * Feature: Validate FTX book checksums (optionally enabled)
  * Bugfix: Subscribing only to open interest on Binance futures gave connection errors
  * Feature: Authentication for Influxdb 1.x
  * Feature: Override logging defaults with environment variables (filename and log level)
  * Bugfix: For Coinbase L3 books need to ignore/drop some change updates (per docs)
  * Bugfix: Obey rate limits when using Coinbase REST API to get L3 book snapshots
  * Bugfix: Ignore auction updates from Gemini
  * Feature: Add order type (limit/market) for Kraken Trades
  * Feature: Exchange specific information available via info classmethod - contains pairs, data channels and tick size
  * Feature: Funding data supported on HuobiSwap
  * Bugfix: Fix broken mongo callbacks in backends

### 1.5.1 (2020-08-26)
  * Bugfix: #136 - Kraken Rate limiting
  * Feature: Funding data on Binance Futures
  * Bugfix: Support new Huobi tradeId field, old id field deprecated
  * Bugfix: Unclear errors when unsupported data feeds used
  * Bugfix: Handle order status messages more gracefully in Coinbase
  * Bugfix: Fix Kraken pair mappings
  * Feature: New Exchange - Gate.io
  * Feature: Remove \_SWAP, \_FUTURE channel (and callback) types - determine correct type at subscribe time based on symbol
  * Docs: Add documentation about callbacks
  * Feature: Deribit provides sequence number for book updates - check them to ensure no messages lost
  * Bugfix: Fix timestamp on Binance Futures Open Interest
  * Bugfix: Update/standardize liquidation callbacks
  * Feature: Update Upbit subscription methods based on updated docs
  * Bugfix: Ticker not working correctly on Binance Futures
  * Feature: Liquidations callbacks for backends

### 1.5.0 (2020-07-31)
  * Feature: New Exchange - FTX US
  * Feature: Add funding data to rest library
  * Bugfix: DSX updated their API, websocket no longer supported. Removing DSX
  * Feature: Websocket client now uses unbounded message queue
  * Feature: Support for HuobiDM next quarter contracts
  * Bugfix: Fix datetime fields in elasticsearch
  * Feature: BinanceFutures: support ticker, open interest and Liquidation, FTX: support open interest and liquidations, Deribit: liquidations support
  * Bugfix: Fix receipt timestamps in Postgres backend
  * Bugfix: Huobi Swap Init

### 1.4.1 (2020-05-22)
  * Feature: Support for disabling timeouts on feeds
  * Bugfix: #224 Ignore newly added trading pairs in Poloniex while running
  * Feature: New exchange, DSX
  * Bugfix: Bybit updated their API, websocket subscription to L2 book data needed to be updated
  * Bugfix: Deribit subscription condensed into a single message to avoid issues with rate limit
  * Bugfix: Funding interval for bitmex not converted to integer
  * Bugfix: HuobiSwap missing from feedhandler
  * Feature: Optional flag on Feed to enable check for crossed books
  * Feature: Blockchain Exchange

### 1.3.1 (2020-03-17)
  * Feature: Add missing update detection to orderbooks in Binance
  * Feature: REST support for FTX
  * Feature: Added new field, receipt timestamp, to all callbacks. This contains the time the message was received by cryptofeed.
  * Feature: Upbit Exchange Support

### 1.3.0 (2020-02-11)
  * Bugfix: Enabling multiple symbols on Bitmex with deltas and max depth configured could cause crashes.
  * Bugfix: Default open interest callback missing
  * Change: Mongo backend stores book data in BSON
  * Feature: Open Interest callbacks added to all backends
  * Change: Instrument removed in favor of open interest
  * Bugfix: Huobi feedhandlers not properly setting forced indicator for book updates, breaking deltas
  * Bugfix: Some Kraken futures funding fields not always populated
  * Feature: Open interest updates for Kraken futures
  * Feature: Open interest updates for Deribit
  * Bugfix: FTX ticker can have Nones for bid/ask
  * Feature: InfluxDB 2.0 support
  * Bugfix: Deribit funding only available on perpetuals
  * Feature: Enable deltas (with out max depth) on exchanges that do not support them

### 1.2.0 (2020-01-18)
  * Feature: New exchange: Binance Futures
  * Feature: New Exchange: Binance Jersey
  * Feature: Funding data on Kraken Futures
  * Feature: User defined pair separator (default still -)
  * Feature: Postgres backend
  * Feature: Deribit Funding
  * Bugfix: Deribit subscriptions using config subscribed to symbols incorrectly
  * Bugfix: Some RabbitMQ messages were missing symbol and exchange data
  * Feature: Open interest data for OKEX swaps

### 1.1.0 (2019-11-14)
  * Feature: User enabled logging of exchange messages on error
  * Refactor: Overhaul of backends - new base classes and simplified code
  * Bugfix: Handle i messages from poloniex more correctly
  * Bugfix: Report bittrex errors correctly
  * Feature: New exchange: Bitcoin.com
  * Feature: New exchange: BinanceUS
  * Feature: New exchange: Bitmax
  * Feature: Ability to store raw messages from exchanges

### 1.0.1 (2019-09-30)
  * Feature: Backfill Bitmex historical trade data from S3 Bucket
  * Feature: RabbitMQ backend
  * Feature: Custom Depth and deltas for all L2 book updates
  * Feature: Support new 100ms book diff channel on Binance
  * Feature: Bittrex exchange support
  * Feature: Ticker support in Redis and Kafka Backends
  * Feature: Ticker callbacks require/contain timestamp
  * Feature: Renko Aggregation
  * Bugfix: Max Depth without deltas should only send updates when book changes
  * Bugfix: Update count and previous book now associated with pair

### 1.0.0 (2019-08-18)
  * Bugfix #113: Fix remaining exchanges who are not reporting timestamps correctly
  * Feature: Generated timestamps now based on message receipt by feedhandler
  * Feature: Multi-callback support
  * Feature: Rework ZMQ using pub/sub with topics
  * Feature: FTX Exchange
  * Feature: Gemini subscriptions now work like all other exchanges
  * Feature: Use unique id for each feed (as opposed to feed id/name)
  * Bugfix: fix Poloniex historical trade timestamps
  * Bugfix: Bitmex L2 channel incorrectly classified
  * Feature: Kraken Futures
  * Feature: Redis backend supports UDS
  * Feature: Binance full book (L2) with deltas
  * Feature: Allow user to start event loop themselves (potentially scheduling other tasks before/after).

### 0.25.0 (2019-07-06)
  * Feature: Rest Endpoints for Historical Deribit data
  * Feature: Specify numeric datatype for InfluxDB
  * Bugfix: Greatly improve performance of book writes for InfluxDB
  * Feature: Bybit exchange support
  * Bugfix: Deribit now returning floats in decimal.Decimal
  * Feature: Elastic Search backend

### 0.24.0 (2019-06-19)
  * Bugfix: Book Delta Conversion issue in backends
  * Bugfix: Tweak BitMEX rest API to handle more errors more gracefully
  * Feature: Deribit Exchange support
  * Feature: Instrument channel
  * Bugfix: support Kraken websocket API changes
  * Bugfix: correct USDT symbol mappings for Bitfinex
  * Bugfix: Fixed mongo book backend
  * Feature: Book delta support for mongo, sockets, ZMQ

### 0.23.0 (2019-06-03)
  * Feature: Book delta support for InfluxDB
  * Feature: Swaps on OkEX

### 0.22.2 (2019-05-23)
  * Bugfix: Fix tagging issue in InfluxDB
  * Bugfix: Fix book updates in InfluxDB
  * Feature: Book delta support in Redis backends
  * Feature: Book delta support in Kafka backend

### 0.22.1 (2019-05-19)
  * Feature: Cleanup callback code
  * Feature: Poloniex subscription now behaves like other exchanges
  * Feature: Kafka Backend

### 0.22.0 (2019-05-04)
  * Bugfix: Timestamp normalization for backends were losing subsecond fidelity
  * Feature: All exchanges report timestamps in floating point unix time
  * Bugfix: Implement change in OkEx's trading pair endpoint for pair generation

### 0.21.1 (2019-04-28)
  * Feature: Config support for Coinbene, Binance, EXX, BitMEX, Bitfinex, Bitstamp, HitBTC
  * Feature: Complete clean up of public REST endpoints
  * Feature: Improved book delta example
  * Feature: Bitstamp Websocket V2 - L3 books now supported
  * Bugfix: Incorrect book building in Kraken

### 0.21.0 (2019-04-07)
  * Bugfix: Coinbase L3 Book would get in cycle of reconnecting due to missing sequence numbers
  * Feature: Kraken L2 Book Deltas
  * Feature: Book deltas streamlined and retain ordering
  * Feature: OKCoin exchange support
  * Feature: OKEx exchange support
  * Feature: Coinbene exchange support
  * Feature: Support Huobi Global and Huobi USA

### 0.20.2 (2019-03-19)
  * Bugfix: Kraken REST API using wrong symbol for trades
  * Feature: Complete work on standardizing Bitfinex rest API
  * Bugfix: Allow index symbols on Bitmex

### 0.20.1 (2019-02-16)
  * Feature: Trades sides are now labeled as Buy / Sell instead of Bid / Ask.
  * Feature: Support for the Huobi exchange
  * Bugfix: Change how exchange pairs are mapped for REST module - only map exchanges that are used
  * Bugfix #67: Ensure all trades report the taker's side

### 0.20.0 (2019-02-04)
  * Feature #57: Write updates directly to MongoDB via new backend support
  * Feature #56: Experimental support for fine grained configuration per exchange
  * Feature #58: Support Kraken websocket API
  * Feature: Only generate trading pair conversions for configured exchanges
  * Feature: Historical trade data on REST API for Kraken

### 0.19.2 (2019-01-21)
  * Feature #55: OHLCV aggregation method in backends plus support for user defined aggregators
  * Feature: EXX exchange support

### 0.19.1 (2019-01-11)
  * Bugfix: Poloniex logging had bug that prevented reconnect on missing sequence number

### 0.19.0 (2019-01-10)
  * Feature #50: Support multiple streams per websocket connection on Binance
  * Bugfix #51: Fix pairs on streams in Binance

### 0.18.0 (2018-12-15)
  * Feature: InfluxDB support via backend
  * Feature: Aggregation backend wrappers
  * Bugfix: BookDelta callback no longer needs to be an instance of BookUpdateCallback
  * Bugfix: REST module was creating duplicate log handlers
  * Bugfix: Bitfinex REST now properly handles cases when there are more than 1000 updates for a single tick

### 0.17.4 (2018-11-17)
  * README change for long description rendering issue

### 0.17.3 (2018-11-17)
  * Feature #41: Rework trading pairs to generate them dynamically (as opposed to hard coded)
  * Feature: When book depth configured Redis, ZMQ and UDP backends only report book changes when changed occurred in 
             depth window
  * Feature: TCP socket backend support
  * Feature: UDS backend support

### 0.17.2 (2018-11-03)
  * Bugfix #45: Bitstamp prices and sizes in L2 book are string, not decimal.Decimal
  * Feature: Binance support

### 0.17.1 (2018-10-19)
  * Bugfix #43: Coinbase L2 book used "0" rather than 0 for comparisons against decimal.Decimal
  * Feature: REST feed market data supported via normal subscription methods
  * Feature: Kraken support
  * Bugfix: Bitfinex book timestamps match expected Bitfinex timestamps (in ms)

### 0.17.0 (2018-10-13)
  * Feature: Timestamps for orderbooks and book deltas
  * Feature #40: NBBO now uses best bid/ask from L2 books
  * Feature #28: GDAX now renamed Coinbase and uses Coinbase endpoints
  * Feature: ZeroMQ backend. Write updates directly to ZMQ connection
  * Feature: UDP Socket backend. Write updates directly to UDP socket

### 0.16.0 (2018-10-4)
  * Feature: L2 books are now all price aggregated amounts, L3 books are price aggregated orders
  * Book deltas supported on all feeds
  * Bugfix: Fix NBBO feed

### 0.15.0 (2018-09-29)
  * Feature: GDAX/Coinbase rest support - trades, order status, etc
  * Feature: Arctic backend, supports writing to arctic directly on trade/funding updates
  * Bugfix: #36 Update poloniex to use new trading pairs and handle sequence numbers
  * Bugfix: Improve Bitfinex orderbooks and handle sequence numbers
  * Bugfix: GDAX and Bitmex orderbook and logging improvements

### 0.14.1 (2018-09-14)
  * Added some docstrings
  * Feature: Add exchanges by name to feedhandler. Easier to instantiate a feedhandler from config
  * Logging improvements
  * Bugfix: non-gathered futures were suppressing exceptions when multiple feeds are configured. Changed to tasks 
  * Redis backend uses a connection pool

### 0.14.0 (2018-09-04)
  * Feature: support for writing order books directly to Redis
  * Feature: ability to specify book depth for Redis updates

### 0.13.3 (2018-08-31)
  * Feature: normalize Bitfinex funding symbols

### 0.13.2 (2018-08-31)
  * Bugfix: fix symbol in Bitfinex rest

### 0.13.1 (2018-08-31)
  * Feature: access rest endpoints via getitem / []
  * Bugfix: #31 - funding channel broke Gemini
  * Feature: Book deltas for GDAX
  * Bugfix: Fix intervals on Bitmex (rest)

### 0.13.0 (2018-08-22)
  * Feature: Funding data from Bitmex on ws
  * Feature: Funding historical data via rest
  * Bugfix: Python 3.7 compatibility
  * Feature: Rest trade APIs are now generators
  * Feature: funding data on Bitfinex - ws and rest

### 0.12.0 (2018-08-20)
  * Bugfix: Handle 429s in Bitmex (REST)
  * Feature: Redis backend for trades to write updates directly to Redis
  * Bugfix: issue #27 - Bitmex trades missing timestamps

### 0.11.1 (2018-08-18)
  * Bitfinex and Bitmex historical trade data via REST
  * Bugfix: interval incorrect for rest time ranges
  * Bugfix: lowercase attrs in Rest interface

### 0.11.0 (2018-08-05)
  * Feature: Support for delta updates for order books
  * REST API work started

### 0.10.2
  * Bugfix: Clear data structures on reconnect in bitmex
  * Feature: Support reconnecting on more connection errors
  * Feature: Timestamp support on trade feeds
  * Feature: Connection watcher will terminate and re-open idle connections

### 0.10.1 (2018-5-11)
  * Feature: Reconnect when a connection is lost
  * Bugfix #22: Check for additional connection failures
  * Feature #4: Trade ID support
  * Feature: Account for new Gemini message type

### 0.10.0 (2018-03-18)
  * Feature: Bitmex

### 0.9.2 (2018-03-13)
  * Bugfix #10: Change from float to decimal.Decimal in GDAX
  * Feature #5: use sorted dictionaries for order books
  * Feature #17: logging support
  * Bugfix: Gemini order books now work
  * Bugfix: All json floats parsed to Decimal
  * Bugfix: Fix Bitstamp pair parsing
  * Feature: Major clean up of channel, exchange, and trading pair names

### 0.9.1 (2018-01-27)
  * Bugfix #4: produce ticker from trades channel on GDAX
  * Feature: Bitstamp feed

### 0.8.0 (2018-01-07)
  * Feature: HitBTC feed
  * Feature: Poloniex Orderbook support

### 0.6.0 (2018-01-02)
  * Feature: Gemini Feed

### 0.5.0 (2018-01-02)
  * Initial release: GDAX, Poloniex, Bitfinex Support
  * Feature: NBBO support<|MERGE_RESOLUTION|>--- conflicted
+++ resolved
@@ -16,18 +16,14 @@
   * Breaking change: Feed object `config` renamed `subscription`
   * Feature: Configuration passed from feedhandler to exchanges
   * Breaking change: most use of `pair` and `pairs` changed to `symbol` and `symbols` to be more consistent with actual usage. pairs.py renamed to symbols.py
-<<<<<<< HEAD
-  * Bugfix: Add guard against non-supported asyncio add_signal_handler() on windows platforms
-    
-=======
   * Feature: Allow configuring the API KEY ID from Config or from environment variable
   * Bugfix: Collisions in normalized CoinGecko symbols (this adds about 700 new symbols)
   * Feature: Add candles function to coinbase
   * Feature: Explain when Cryptofeed crashes during pairs retrieval
   * Bugfix: BINANCE_DELIVERY Ticker use msg_type='bookTicker' as for the other BINANCE markets
   * Feature: Print the origin of the configuration (filename, dict) for better developer experience
-
->>>>>>> 267019b5
+  * Bugfix: Add guard against non-supported asyncio add_signal_handler() on windows platforms
+
 ### 1.6.2 (2020-12-25)
   * Feature: Support for Coingecko aggregated data per coin, to be used with a new data channel 'profile'
   * Feature: Support for Whale Alert on-chain transaction data per coin, to be used with a new data channel 'transactions'
