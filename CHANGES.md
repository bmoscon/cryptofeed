## Changelog

### 1.9.2
  * Bugfix: add config kwarg to add_nbbo method
  * Update: changed KuCoin authentication to match new signing method
  * Bugfix: #518 - fix aggregator example code
  * Update: Support Bittrex V3
  * Feature: Add support for candles on Bittrex
  * Feature: Add support to authenticate private channels (e.g. USER_FILLS) on FTX
  * Feature: Support private rest api commands for FTX
<<<<<<< HEAD
  * Update: Improve impl for FTX rest api
=======
  * Bugfix: #528 - Fix standardisation of Deribit's symbols when passed to callbacks
>>>>>>> 8ac0e14c

### 1.9.1 (2021-06-10)
  * Feature: add Bithumb exchange - l2 book and trades
  * Bugfix: Fix inverted Poloniex symbols
  * Feature: simplify and cleanup parts of Poloniex
  * Feature: add `symbols` class method to all exchanges to get list of supported trading pairs
  * Feature: Clean up internal class attributes in Feed class
  * Feature: Add graceful stop and shutdown methods for Feeds
  * Feature: Add ledger endpoint to Kraken Rest module, add ability to optionally filter by symbol, or all symbols, for historical trades
  * Docs: Update documentation regarding adding a new exchange to cryptofeed
  * Bugfix: Reset delay after connection is successful
  * Feature: yapic.json parses strings to datetimes automatically, no longer need to rely on Pandas for datetime parsing
  * Bugfix: #491 - dictionary resized during iteration in ByBit
  * Bugfix: #494 - added status argument to liquidations callback
  * Bugfix: #399 - book delta issue with Kucoin and Gateio
  * Feature: Binance Delivery candle support
  * Feature: Binance US candle support
  * Feature: Kraken Candle support
  * Update: Remove deprecated channel mapping from Kraken, use channel name from message instead
  * Bugfix: change Kraken Futures to use the standard symbol to be consistent with the rest of the library
  * Update: use Kucoin v3 endpoint for orderbook snapshot (v2 deprecated).
  * Update: Poloniex ticker message format update 

### 1.9.0 (2021-04-25)
  * Bugfix: Fix Binance subscriptions when subscribing to more than one candle
  * Feature: Remove support for Influx versions prior to 2.0
  * Feature: Add stop method to HTTP Backends to gracefully drain queue and write pending data on shutdown
  * Feature: Revamp InfluxDB code. Drop support for storing floating point as str, store book data as json blob
  * Bugfix: Remove unused get_instrument calls in Deribit and Kraken Futures
  * Feature: Revamp symbol generation and exchange info for Deribit and Kraken Futures
  * Bugfix: Fix issue using AsyncFile callback to store raw data
  * Testing: Add exchange tests for Deribit and Binance
  * Bugfix: Fix symbol issue in Bitmex when initializing the orderbook
  * Bugfix: Fix various issues with FTX, OKCOIN/OKEX and Huobi symbol generation
  * Testing: Overhaul exchange tests, all exchanges are now tested with real data. Fixed various bugs as a result of this testing. Revamped AsyncFileCallback.
             Added new tool to generate test data for testing.
  * Bugfix: Improve connection cleanup in AsyncConnection object
  * Feature: Add support for user defined exception handling in FeedHandler
  * Bugfix: Fix redis backends that can't handle None
  * Bugfix: Connection exceptions being ignored in Feedhandler
  * Bugfix: Binance address generation correction
  * Bugfix: OKEX symbol generation incorrect + validate symbols used for channels that dont support all types
  * Breaking Change: Large rewrite of Feedhandler, Connection, and Feed. Many timeout related options moved from feedhandler to Feed. Symbol specific code
                     moved to exchange class. Rewrite of raw data collection.
  * Feature: Candle support for Huobi
  * Feature: Allow user to specify Postgres port in Postgres backends
  * Bugfix: Report base volume, not quote volume in Huobi candles
  * Feature: Support for the KuCoin exchange

### 1.8.2 (2020-04-02)
  * Update to use alpha release of aioredis 2.0. Allows building of wheels again

### 1.8.1 (2020-04-01)
  * Bugfix: Add manifest file for source dist

### 1.8.0 (2020-04-01)
  * Bugfix: Init uvloop earlier so backends that use loop will not fail
  * Docs: Remove FAQ, added performance doc section
  * Bugfix: #404 - Use AsyncConnection object for Binance OI
  * Feature: Rework how raw data is stored (when enabled). REST data can now be captured
  * Feature: New feedhandler method, `add_feed_running` allows user to add feed to running instance of a feedhandler
  * Feature: create_db defaults to False on InfluxDB backends
  * Feature: Normalize Bitmex Symbols
  * Update: Remove extraneous methods in feed objects used to query symbol information
  * Feature: Use realtime ticker for Binance
  * Bugfix: Bitmex symbols not being normalized correctly
  * Bugfix: Fix GCP PubSub backend
  * Bugfix: Fix historical data REST api for Bitmex
  * Feature: Use separate tasks (fed by async queue) for backend writing. Redis now uses this method
  * Bugfix: Allow user specified max depths on Kraken
  * Feature: Add backend queue support to ZMQ backend
  * Feature: Add backend queue support to Socket backends
  * Feature: Add VictoriaMetrics support via backend
  * Feature: Add backend queue support to influx and elastic
  * Feature: Candle support
  * Bugfix: Ignore untradeable symbols in Binance symbol generation
  * Feature: Add backend support for queues in Postgres. Rework postgres backend and supply example SQL file to create tables for demo
  * Bugfix: Fix ByBit symbol generation
  * Feature: Authenticated channel support for OKEX/OKCOIN
  * Update: Poloniex changed signaure of ticker data
  * Feature: Candles for Binance Futures
  * Feature: Premium Index Candle support for Binance Futures
  * Feature: Update Gateio to use new v4 websocket api. Adds support for candles 


### 1.7.0 (2021-02-15)
  * Feature: Use UVLoop if installed (not available on windows)
  * Bugfix: Allow exchanges to customize their retry delays on error
  * Feature: New demo code showing user loop management
  * Feature: Handle more signals for graceful shutdown
  * Bugfix: BinanceFutures message format change
  * Feature: Missing sequence number on Coinbase will not reset all data streams, just the affected pair
  * Feature: Use timestamp from exchange for L2 book data from Coinbase
  * Bugfix: Blockchain exchange had incorrect timestamps, and incorrect log lines
  * Bugfix: Wrong datatype in BackendFuturesIndexCallback
  * Bugfix: Fix bad postgres callback for open_interest and futures_index
  * Feature: Signal handler installation now optional, can be done separately. This will allow the feedhandler to be run from child threads/loops
  * Bugfix: Fix binance delivery book ticker (message format change)
  * Breaking change: Feed object `config` renamed `subscription`
  * Feature: Configuration passed from feedhandler to exchanges
  * Breaking change: Most use of `pair` and `pairs` changed to `symbol` and `symbols` to be more consistent with actual usage. pairs.py renamed to symbols.py
  * Feature: Allow configuring the API KEY ID from Config or from environment variable
  * Bugfix: Collisions in normalized CoinGecko symbols (this adds about 700 new symbols)
  * Feature: Add candles function to coinbase
  * Feature: Explain when Cryptofeed crashes during pairs retrieval
  * Bugfix: BINANCE_DELIVERY Ticker use msg_type='bookTicker' as for the other BINANCE markets
  * Feature: Support Bitmex authentication using personal API key and secret
  * Feature: Print the origin of the configuration (filename, dict) for better developer experience
  * Bugfix: Add guard against non-supported asyncio add_signal_handler() on windows platforms
  * Feature: Simplify source code by standardization iterations over channels and symbols
  * Bugfix: Remove remaining character "*" in book_test.py
  * Bugfix: Fix return type of the function book_flatten()
  * Feature: Shutdown multiple backends asynchronously, and close the event loop properly
  * Bugfix: Repair the Bitfinex FUNDING
  * Feature: Speedup the handling of Bitfinex messages by reducing intermediate mappings
  * Feature: Support OKEx options
  * Bugfix: Cancel the pending tasks to gracefully/properly close the ASyncIO loop
  * Feature: Support for authenticated websocket data channels

### 1.6.2 (2020-12-25)
  * Feature: Support for Coingecko aggregated data per coin, to be used with a new data channel 'profile'
  * Feature: Support for Whale Alert on-chain transaction data per coin, to be used with a new data channel 'transactions'
  * Bugfix: Reset delay and retry for rest feed
  * Feature: Add GCP Pub/Sub backend
  * Bugfix: Fix aggregated callbacks (Renko and OHLCV) when used with exchanges that support order types
  * Bugfix: Fix broken example/demo code
  * Feature: New data channel - `futures_index` - demonstrated in ByBit
  * Feature: Add stop callback when exiting loop, add stop method placeholder for base callbacks
  * Bugfix: Fix NBBO callback
  * Feature: Orderbook sequence number validation for HitBTC
  * Feature: Kraken orderbook checksum support in Kraken
  * Feature: KrakenFutures sequence number check added
  * Feature: Add optional caching to postgres backend
  * Feature: New Exchange - Binance Delivery
  * Feature: Liquidation for OKEX
  * Bugfix: Adjust ping interval on websocket connection, some exchanges require pings more frequently
  * Feature: Checksum validation for orderbooks on OKEX and OKCoin
  * Feature: Use rotating log handler
  * Bugfix: Later versions of aiokafka break kafka backend
  * Bugfix: Huobi sends empty book updates for delisted pairs
  * Bugfix: Harden channel map usage in Kraken
  * Feature: Config file support
  * Bugfix: Subscribing to all BitMEX symbols gives 400 error - message too long
  * Bugfix: Cleanup of code - fixed a few examples and resolved all outstanding flake8 issues
  * Bugfix: Fix Bitfinex pair normalization
  * Feature: Refactor connection handling. New connection design allows feeds to open multiple connections
  * Feature: Update BitMax to use the new BitMax Pro API - includes sequence number verification on books
  * Feature: Bybit - support for USDT perpetual data channels
  * Feature: Can now configure more than 25 Bitfinex pair/channel combinations
  * Feature: Support more than 200 pair/stream combinations on Binance from a single Feed
  * Feature: Support for the bitFlyer exchange
  * Feature: Update Kraken to work with very large numbers of trading pairs

### 1.6.1 (2020-11-12)
  * Feature: New kwarg for exchange feed - `snapshot_interval` - used to control number of snapshot updates sent to client
  * Feature: Support for rabbitmq message routing
  * Feature: Support for raw file playback. Will be useful for testing features and building out new test suites for cryptofeed.
  * Feature: Arctic library quota can be configured, new default is unlimited
  * Feature: New exchange: Probit
  * Bugfix: Correctly store receipt timestamp in mongo backend
  * Bugfix: FTX - set a funding rate requests limit constant (10 requests per second, 60 seconds pause between loops)
  * Bugfix: Open Interest data on FTX erroneously had timestamps set to None
  * Update: Binance Jersey shutdown - feed removed
  * Bugfix: Fixed open interest channel for Binance Delivery

### 1.6.0 (2020-09-28)
  * Feature: Validate FTX book checksums (optionally enabled)
  * Bugfix: Subscribing only to open interest on Binance futures gave connection errors
  * Feature: Authentication for Influxdb 1.x
  * Feature: Override logging defaults with environment variables (filename and log level)
  * Bugfix: For Coinbase L3 books need to ignore/drop some change updates (per docs)
  * Bugfix: Obey rate limits when using Coinbase REST API to get L3 book snapshots
  * Bugfix: Ignore auction updates from Gemini
  * Feature: Add order type (limit/market) for Kraken Trades
  * Feature: Exchange specific information available via info classmethod - contains pairs, data channels and tick size
  * Feature: Funding data supported on HuobiSwap
  * Bugfix: Fix broken mongo callbacks in backends

### 1.5.1 (2020-08-26)
  * Bugfix: #136 - Kraken Rate limiting
  * Feature: Funding data on Binance Futures
  * Bugfix: Support new Huobi tradeId field, old id field deprecated
  * Bugfix: Unclear errors when unsupported data feeds used
  * Bugfix: Handle order status messages more gracefully in Coinbase
  * Bugfix: Fix Kraken pair mappings
  * Feature: New Exchange - Gate.io
  * Feature: Remove \_SWAP, \_FUTURE channel (and callback) types - determine correct type at subscribe time based on symbol
  * Docs: Add documentation about callbacks
  * Feature: Deribit provides sequence number for book updates - check them to ensure no messages lost
  * Bugfix: Fix timestamp on Binance Futures Open Interest
  * Bugfix: Update/standardize liquidation callbacks
  * Feature: Update Upbit subscription methods based on updated docs
  * Bugfix: Ticker not working correctly on Binance Futures
  * Feature: Liquidations callbacks for backends

### 1.5.0 (2020-07-31)
  * Feature: New Exchange - FTX US
  * Feature: Add funding data to rest library
  * Bugfix: DSX updated their API, websocket no longer supported. Removing DSX
  * Feature: Websocket client now uses unbounded message queue
  * Feature: Support for HuobiDM next quarter contracts
  * Bugfix: Fix datetime fields in elasticsearch
  * Feature: BinanceFutures: support ticker, open interest and Liquidation, FTX: support open interest and liquidations, Deribit: liquidations support
  * Bugfix: Fix receipt timestamps in Postgres backend
  * Bugfix: Huobi Swap Init

### 1.4.1 (2020-05-22)
  * Feature: Support for disabling timeouts on feeds
  * Bugfix: #224 Ignore newly added trading pairs in Poloniex while running
  * Feature: New exchange, DSX
  * Bugfix: Bybit updated their API, websocket subscription to L2 book data needed to be updated
  * Bugfix: Deribit subscription condensed into a single message to avoid issues with rate limit
  * Bugfix: Funding interval for bitmex not converted to integer
  * Bugfix: HuobiSwap missing from feedhandler
  * Feature: Optional flag on Feed to enable check for crossed books
  * Feature: Blockchain Exchange

### 1.3.1 (2020-03-17)
  * Feature: Add missing update detection to orderbooks in Binance
  * Feature: REST support for FTX
  * Feature: Added new field, receipt timestamp, to all callbacks. This contains the time the message was received by cryptofeed.
  * Feature: Upbit Exchange Support

### 1.3.0 (2020-02-11)
  * Bugfix: Enabling multiple symbols on Bitmex with deltas and max depth configured could cause crashes.
  * Bugfix: Default open interest callback missing
  * Change: Mongo backend stores book data in BSON
  * Feature: Open Interest callbacks added to all backends
  * Change: Instrument removed in favor of open interest
  * Bugfix: Huobi feedhandlers not properly setting forced indicator for book updates, breaking deltas
  * Bugfix: Some Kraken futures funding fields not always populated
  * Feature: Open interest updates for Kraken futures
  * Feature: Open interest updates for Deribit
  * Bugfix: FTX ticker can have Nones for bid/ask
  * Feature: InfluxDB 2.0 support
  * Bugfix: Deribit funding only available on perpetuals
  * Feature: Enable deltas (with out max depth) on exchanges that do not support them

### 1.2.0 (2020-01-18)
  * Feature: New exchange: Binance Futures
  * Feature: New Exchange: Binance Jersey
  * Feature: Funding data on Kraken Futures
  * Feature: User defined pair separator (default still -)
  * Feature: Postgres backend
  * Feature: Deribit Funding
  * Bugfix: Deribit subscriptions using config subscribed to symbols incorrectly
  * Bugfix: Some RabbitMQ messages were missing symbol and exchange data
  * Feature: Open interest data for OKEX swaps

### 1.1.0 (2019-11-14)
  * Feature: User enabled logging of exchange messages on error
  * Refactor: Overhaul of backends - new base classes and simplified code
  * Bugfix: Handle i messages from poloniex more correctly
  * Bugfix: Report bittrex errors correctly
  * Feature: New exchange: Bitcoin.com
  * Feature: New exchange: BinanceUS
  * Feature: New exchange: Bitmax
  * Feature: Ability to store raw messages from exchanges

### 1.0.1 (2019-09-30)
  * Feature: Backfill Bitmex historical trade data from S3 Bucket
  * Feature: RabbitMQ backend
  * Feature: Custom Depth and deltas for all L2 book updates
  * Feature: Support new 100ms book diff channel on Binance
  * Feature: Bittrex exchange support
  * Feature: Ticker support in Redis and Kafka Backends
  * Feature: Ticker callbacks require/contain timestamp
  * Feature: Renko Aggregation
  * Bugfix: Max Depth without deltas should only send updates when book changes
  * Bugfix: Update count and previous book now associated with pair

### 1.0.0 (2019-08-18)
  * Bugfix #113: Fix remaining exchanges who are not reporting timestamps correctly
  * Feature: Generated timestamps now based on message receipt by feedhandler
  * Feature: Multi-callback support
  * Feature: Rework ZMQ using pub/sub with topics
  * Feature: FTX Exchange
  * Feature: Gemini subscriptions now work like all other exchanges
  * Feature: Use unique id for each feed (as opposed to feed id/name)
  * Bugfix: fix Poloniex historical trade timestamps
  * Bugfix: Bitmex L2 channel incorrectly classified
  * Feature: Kraken Futures
  * Feature: Redis backend supports UDS
  * Feature: Binance full book (L2) with deltas
  * Feature: Allow user to start event loop themselves (potentially scheduling other tasks before/after).

### 0.25.0 (2019-07-06)
  * Feature: Rest Endpoints for Historical Deribit data
  * Feature: Specify numeric datatype for InfluxDB
  * Bugfix: Greatly improve performance of book writes for InfluxDB
  * Feature: Bybit exchange support
  * Bugfix: Deribit now returning floats in decimal.Decimal
  * Feature: Elastic Search backend

### 0.24.0 (2019-06-19)
  * Bugfix: Book Delta Conversion issue in backends
  * Bugfix: Tweak BitMEX rest API to handle more errors more gracefully
  * Feature: Deribit Exchange support
  * Feature: Instrument channel
  * Bugfix: support Kraken websocket API changes
  * Bugfix: correct USDT symbol mappings for Bitfinex
  * Bugfix: Fixed mongo book backend
  * Feature: Book delta support for mongo, sockets, ZMQ

### 0.23.0 (2019-06-03)
  * Feature: Book delta support for InfluxDB
  * Feature: Swaps on OkEX

### 0.22.2 (2019-05-23)
  * Bugfix: Fix tagging issue in InfluxDB
  * Bugfix: Fix book updates in InfluxDB
  * Feature: Book delta support in Redis backends
  * Feature: Book delta support in Kafka backend

### 0.22.1 (2019-05-19)
  * Feature: Cleanup callback code
  * Feature: Poloniex subscription now behaves like other exchanges
  * Feature: Kafka Backend

### 0.22.0 (2019-05-04)
  * Bugfix: Timestamp normalization for backends were losing subsecond fidelity
  * Feature: All exchanges report timestamps in floating point unix time
  * Bugfix: Implement change in OkEx's trading pair endpoint for pair generation

### 0.21.1 (2019-04-28)
  * Feature: Config support for Coinbene, Binance, EXX, BitMEX, Bitfinex, Bitstamp, HitBTC
  * Feature: Complete clean up of public REST endpoints
  * Feature: Improved book delta example
  * Feature: Bitstamp Websocket V2 - L3 books now supported
  * Bugfix: Incorrect book building in Kraken

### 0.21.0 (2019-04-07)
  * Bugfix: Coinbase L3 Book would get in cycle of reconnecting due to missing sequence numbers
  * Feature: Kraken L2 Book Deltas
  * Feature: Book deltas streamlined and retain ordering
  * Feature: OKCoin exchange support
  * Feature: OKEx exchange support
  * Feature: Coinbene exchange support
  * Feature: Support Huobi Global and Huobi USA

### 0.20.2 (2019-03-19)
  * Bugfix: Kraken REST API using wrong symbol for trades
  * Feature: Complete work on standardizing Bitfinex rest API
  * Bugfix: Allow index symbols on Bitmex

### 0.20.1 (2019-02-16)
  * Feature: Trades sides are now labeled as Buy / Sell instead of Bid / Ask.
  * Feature: Support for the Huobi exchange
  * Bugfix: Change how exchange pairs are mapped for REST module - only map exchanges that are used
  * Bugfix #67: Ensure all trades report the taker's side

### 0.20.0 (2019-02-04)
  * Feature #57: Write updates directly to MongoDB via new backend support
  * Feature #56: Experimental support for fine grained configuration per exchange
  * Feature #58: Support Kraken websocket API
  * Feature: Only generate trading pair conversions for configured exchanges
  * Feature: Historical trade data on REST API for Kraken

### 0.19.2 (2019-01-21)
  * Feature #55: OHLCV aggregation method in backends plus support for user defined aggregators
  * Feature: EXX exchange support

### 0.19.1 (2019-01-11)
  * Bugfix: Poloniex logging had bug that prevented reconnect on missing sequence number

### 0.19.0 (2019-01-10)
  * Feature #50: Support multiple streams per websocket connection on Binance
  * Bugfix #51: Fix pairs on streams in Binance

### 0.18.0 (2018-12-15)
  * Feature: InfluxDB support via backend
  * Feature: Aggregation backend wrappers
  * Bugfix: BookDelta callback no longer needs to be an instance of BookUpdateCallback
  * Bugfix: REST module was creating duplicate log handlers
  * Bugfix: Bitfinex REST now properly handles cases when there are more than 1000 updates for a single tick

### 0.17.4 (2018-11-17)
  * README change for long description rendering issue

### 0.17.3 (2018-11-17)
  * Feature #41: Rework trading pairs to generate them dynamically (as opposed to hard coded)
  * Feature: When book depth configured Redis, ZMQ and UDP backends only report book changes when changed occurred in
             depth window
  * Feature: TCP socket backend support
  * Feature: UDS backend support

### 0.17.2 (2018-11-03)
  * Bugfix #45: Bitstamp prices and sizes in L2 book are string, not decimal.Decimal
  * Feature: Binance support

### 0.17.1 (2018-10-19)
  * Bugfix #43: Coinbase L2 book used "0" rather than 0 for comparisons against decimal.Decimal
  * Feature: REST feed market data supported via normal subscription methods
  * Feature: Kraken support
  * Bugfix: Bitfinex book timestamps match expected Bitfinex timestamps (in ms)

### 0.17.0 (2018-10-13)
  * Feature: Timestamps for orderbooks and book deltas
  * Feature #40: NBBO now uses best bid/ask from L2 books
  * Feature #28: GDAX now renamed Coinbase and uses Coinbase endpoints
  * Feature: ZeroMQ backend. Write updates directly to ZMQ connection
  * Feature: UDP Socket backend. Write updates directly to UDP socket

### 0.16.0 (2018-10-4)
  * Feature: L2 books are now all price aggregated amounts, L3 books are price aggregated orders
  * Book deltas supported on all feeds
  * Bugfix: Fix NBBO feed

### 0.15.0 (2018-09-29)
  * Feature: GDAX/Coinbase rest support - trades, order status, etc
  * Feature: Arctic backend, supports writing to arctic directly on trade/funding updates
  * Bugfix: #36 Update poloniex to use new trading pairs and handle sequence numbers
  * Bugfix: Improve Bitfinex orderbooks and handle sequence numbers
  * Bugfix: GDAX and Bitmex orderbook and logging improvements

### 0.14.1 (2018-09-14)
  * Added some docstrings
  * Feature: Add exchanges by name to feedhandler. Easier to instantiate a feedhandler from config
  * Logging improvements
  * Bugfix: non-gathered futures were suppressing exceptions when multiple feeds are configured. Changed to tasks
  * Redis backend uses a connection pool

### 0.14.0 (2018-09-04)
  * Feature: support for writing order books directly to Redis
  * Feature: ability to specify book depth for Redis updates

### 0.13.3 (2018-08-31)
  * Feature: normalize Bitfinex funding symbols

### 0.13.2 (2018-08-31)
  * Bugfix: fix symbol in Bitfinex rest

### 0.13.1 (2018-08-31)
  * Feature: access rest endpoints via getitem / []
  * Bugfix: #31 - funding channel broke Gemini
  * Feature: Book deltas for GDAX
  * Bugfix: Fix intervals on Bitmex (rest)

### 0.13.0 (2018-08-22)
  * Feature: Funding data from Bitmex on ws
  * Feature: Funding historical data via rest
  * Bugfix: Python 3.7 compatibility
  * Feature: Rest trade APIs are now generators
  * Feature: funding data on Bitfinex - ws and rest

### 0.12.0 (2018-08-20)
  * Bugfix: Handle 429s in Bitmex (REST)
  * Feature: Redis backend for trades to write updates directly to Redis
  * Bugfix: issue #27 - Bitmex trades missing timestamps

### 0.11.1 (2018-08-18)
  * Bitfinex and Bitmex historical trade data via REST
  * Bugfix: interval incorrect for rest time ranges
  * Bugfix: lowercase attrs in Rest interface

### 0.11.0 (2018-08-05)
  * Feature: Support for delta updates for order books
  * REST API work started

### 0.10.2
  * Bugfix: Clear data structures on reconnect in bitmex
  * Feature: Support reconnecting on more connection errors
  * Feature: Timestamp support on trade feeds
  * Feature: Connection watcher will terminate and re-open idle connections

### 0.10.1 (2018-5-11)
  * Feature: Reconnect when a connection is lost
  * Bugfix #22: Check for additional connection failures
  * Feature #4: Trade ID support
  * Feature: Account for new Gemini message type

### 0.10.0 (2018-03-18)
  * Feature: Bitmex

### 0.9.2 (2018-03-13)
  * Bugfix #10: Change from float to decimal.Decimal in GDAX
  * Feature #5: use sorted dictionaries for order books
  * Feature #17: logging support
  * Bugfix: Gemini order books now work
  * Bugfix: All json floats parsed to Decimal
  * Bugfix: Fix Bitstamp pair parsing
  * Feature: Major clean up of channel, exchange, and trading pair names

### 0.9.1 (2018-01-27)
  * Bugfix #4: produce ticker from trades channel on GDAX
  * Feature: Bitstamp feed

### 0.8.0 (2018-01-07)
  * Feature: HitBTC feed
  * Feature: Poloniex Orderbook support

### 0.6.0 (2018-01-02)
  * Feature: Gemini Feed

### 0.5.0 (2018-01-02)
  * Initial release: GDAX, Poloniex, Bitfinex Support
  * Feature: NBBO support<|MERGE_RESOLUTION|>--- conflicted
+++ resolved
@@ -8,11 +8,8 @@
   * Feature: Add support for candles on Bittrex
   * Feature: Add support to authenticate private channels (e.g. USER_FILLS) on FTX
   * Feature: Support private rest api commands for FTX
-<<<<<<< HEAD
   * Update: Improve impl for FTX rest api
-=======
   * Bugfix: #528 - Fix standardisation of Deribit's symbols when passed to callbacks
->>>>>>> 8ac0e14c
 
 ### 1.9.1 (2021-06-10)
   * Feature: add Bithumb exchange - l2 book and trades
