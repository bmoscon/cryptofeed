--- conflicted
+++ resolved
@@ -21,12 +21,9 @@
   * Feature: Add candles function to coinbase
   * Feature: Explain when Cryptofeed crashes during pairs retrieval
   * Bugfix: BINANCE_DELIVERY Ticker use msg_type='bookTicker' as for the other BINANCE markets
-<<<<<<< HEAD
   * Feature: Support Bitmex authentication using personal API key and secret
-=======
   * Feature: Print the origin of the configuration (filename, dict) for better developer experience
   * Bugfix: Add guard against non-supported asyncio add_signal_handler() on windows platforms
->>>>>>> 670d28e8
 
 ### 1.6.2 (2020-12-25)
   * Feature: Support for Coingecko aggregated data per coin, to be used with a new data channel 'profile'
