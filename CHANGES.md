--- conflicted
+++ resolved
@@ -8,12 +8,9 @@
   * Feature: Add support for candles on Bittrex
   * Feature: Add support to authenticate private channels (e.g. USER_FILLS) on FTX
   * Feature: Support private rest api commands for FTX
-<<<<<<< HEAD
-  * Feature: Add support for subaccounts in feeds and REST API for FTX
-=======
   * Update: Improve impl for FTX rest api
   * Bugfix: #528 - Fix standardisation of Deribit's symbols when passed to callbacks
->>>>>>> c52c0844
+  * Feature: Add support for subaccounts in feeds and REST API for FTX
 
 ### 1.9.1 (2021-06-10)
   * Feature: add Bithumb exchange - l2 book and trades
