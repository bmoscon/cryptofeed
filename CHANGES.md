## Changelog

### 1.6.2
<<<<<<< HEAD
  * Feature: Support for Coingecko aggregated data per coin, to be used with a new data channel 'profile'
  * Feature: Support for Whale Alert on-chain transaction data per coin, to be used with a new data channel 'transactions'
=======
  * Bugfix: Fix aggregated callbacks (Renko and OHLCV) when used with exchanges that support order types
  * Bugfix: Fix broken example/demo code
  * Feature: New data channel - `futures_index` - demonstrated in ByBit
>>>>>>> 818dc81e

### 1.6.1 (2020-11-12)
  * Feature: New kwarg for exchange feed - `snapshot_interval` - used to control number of snapshot updates sent to client
  * Feature: Support for rabbitmq message routing
  * Feature: Support for raw file playback. Will be useful for testing features and building out new test suites for cryptofeed. 
  * Feature: Arctic library quota can be configured, new default is unlimited
  * Feature: New exchange: Probit
  * Bugfix: Correctly store receipt timestamp in mongo backend
  * Bugfix: FTX - set a funding rate requests limit constant (10 requests per second, 60 seconds pause between loops)
  * Bugfix: Open Interest data on FTX erroneously had timestamps set to None
  * Update: Binance Jersey shutdown - feed removed
  
### 1.6.0 (2020-09-28)
  * Feature: Validate FTX book checksums (optionally enabled)
  * Bugfix: Subscribing only to open interest on binance futures gave connection errors
  * Feature: Authentication for Influxdb 1.x
  * Feature: Override logging defaults with environment variables (filename and log level)
  * Bugfix: For Coinbase L3 books need to ignore/drop some change updates (per docs)
  * Bugfix: Obey rate limits when using Coinbase REST API to get L3 book snapshots
  * Bugfix: Ignore auction updates from Gemini
  * Feature: Add order type (limit/market) for Kraken Trades
  * Feature: Exchange specific information available via info classmethod - contains pairs, data channels and tick size
  * Feature: Funding data supported on HuobiSwap
  * Bugfix: Fix broken mongo callbacks in backends

### 1.5.1 (2020-08-26)
  * Bugfix: #136 - Kraken Rate limiting
  * Feature: Funding data on Binance Futures
  * Bugfix: Support new Huobi tradeId field, old id field deprecated
  * Bugfix: Unclear errors when unsupported data feeds used
  * Bugfix: Handle order status messages more gracefully in Coinbase
  * Bugfix: Fix Kraken pair mappings
  * Feature: New Exchange - Gate.io
  * Feature: Remove \_SWAP, \_FUTURE channel (and callback) types - determine correct type at subscribe time based on symbol
  * Docs: Add documentation about callbacks
  * Feature: Deribit provides sequence number for book updates - check them to ensure no messages lost
  * Bugfix: Fix timestamp on Binance Futures Open Interest
  * Bugfix: Update/standardize liquidation callbacks
  * Feature: Update Upbit subscription methods based on updated docs
  * Bugfix: Ticker not working correctly on Binance Futures
  * Feature: Liquidations callbacks for backends

### 1.5.0 (2020-07-31)
  * Feature: New Exchange - FTX US
  * Feature: Add funding data to rest library
  * Bugfix: DSX updated their api, websocket no longer supported. Removing DSX
  * Feature: Websocket client now uses unbounded message queue
  * Feature: Support for HuobiDM next quarter contracts
  * Bugfix: Fix datetime fields in elasticsearch
  * Feature: BinanceFutures: support ticker, open interest and Liquidation, FTX: support open interest and liquidations, Deribit: liquidations support
  * Bugfix: Fix receipt timestamps in Postgres backend
  * Bugfix: Huobi Swap Init

### 1.4.1 (2020-05-22)
  * Feature: Support for disabling timeouts on feeds
  * Bugfix: #224 Ignore newly added trading pairs in Poloniex while running
  * Feature: New exchange, DSX
  * Bugfix: Bybit updated their API, websocket subscription to L2 book data needed to be updated
  * Bugfix: Deribit subscription condensed into a single message to avoid issues with rate limit
  * Bugfix: Funding interval for bitmex not converted to integer
  * Bugfix: HuobiSwap missing from feedhandler
  * Feature: Optional flag on Feed to enable check for crossed books
  * Feature: Blockchain Exchange

### 1.3.1 (2020-03-17)
  * Feature: Add missing update detection to orderbooks in Binance
  * Feature: REST support for FTX
  * Feature: Added new field, receipt timestamp, to all callbacks. This contains the time the message was received by cryptofeed.
  * Feature: Upbit Exchange Support

### 1.3.0 (2020-02-11)
  * Bugfix: Enabling multiple symbols on Bitmex with deltas and max depth configured could cause crashes.
  * Bugfix: Default open interest callback missing
  * Change: Mongo backend stores book data in BSON
  * Feature: Open Interest callbacks added to all backends
  * Change: Instrument removed in favor of open interest
  * Bugfix: Huobi feedhandlers not properly setting forced indicator for book updates, breaking deltas
  * Bugfix: Some kraken futures funding fields not always populated
  * Feature: Open interest updates for kraken futures
  * Feature: Open interest updates for Deribit
  * Bugfix: FTX ticker can have Nones for bid/ask
  * Feature: InfluxDB 2.0 support
  * Bugfix: Deribit funding only available on perpetuals
  * Feature: Enable deltas (with out max depth) on exchanges that do not support them

### 1.2.0 (2020-01-18)
  * Feature: New exchange: Binance Futures
  * Feature: New Exchange: Binance Jersey
  * Feature: Funding data on Kraken Futures
  * Feature: User defined pair separator (default still -)
  * Feature: Postgres backend
  * Feature: Deribit Funding
  * Bugfix: Deribit subscriptions using config subscribed to symbols incorrectly
  * Bugfix: Some RabbitMQ messages were missing symbol and exchange data
  * Feature: Open interest data for OKEX swaps

### 1.1.0 (2019-11-14)
  * Feature: User enabled logging of exchange messages on error
  * Refactor: Overhaul of backends - new base classes and simplified code
  * Bugfix: Handle i messages from poloniex more correctly
  * Bugfix: Report bittrex errors correctly
  * Feature: New exchange: Bitcoin.com
  * Feature: New exchange: BinanceUS
  * Feature: New exchange: Bitmax
  * Feature: Ability to store raw messages from exchanges

### 1.0.1 (2019-09-30)
  * Feature: Backfill Bitmex historical trade data from S3 Bucket
  * Feature: RabbitMQ backend
  * Feature: Custom Depth and deltas for all L2 book updates
  * Feature: Support new 100ms book diff channel on binance
  * Feature: Bittrex exchange support
  * Feature: Ticker support in Redis and Kafka Backends
  * Feature: Ticker callbacks require/contain timestamp
  * Feature: Renko Aggregation
  * Bugfix: Max Depth without deltas should only send updates when book changes
  * Bugfix: Update count and previous book now associated with pair

### 1.0.0 (2019-08-18)
  * Bugfix #113: Fix remaining exchanges who are not reporting timestamps correctly
  * Feature: Generated timestamps now based on message receipt by feedhandler
  * Feature: Multi-callback support
  * Feature: Rework ZMQ using pub/sub with topics
  * Feature: FTX Exchange
  * Feature: Gemini subscriptions now work like all other exchanges
  * Feature: Use unique id for each feed (as opposed to feed id/name)
  * Bugfix: fix Poloniex historical trade timestamps
  * Bugfix: Bitmex L2 channel incorrectly classified
  * Feature: Kraken Futures
  * Feature: Redis backend supports UDS
  * Feature: Binance full book (L2) with deltas
  * Feature: Allow user to start event loop themselves (potentially scheduling other tasks before/after).

### 0.25.0 (2019-07-06)
  * Feature: Rest Endpoints for Historical Deribit data
  * Feature: Specify numeric datatype for InfluxDB
  * Bugfix: Greatly improve performance of book writes for InfluxDB
  * Feature: Bybit exchange support
  * Bugfix: Deribit now returning floats in decimal.Decimal
  * Feature: Elastic Search backend

### 0.24.0 (2019-06-19)
  * Bugfix: Book Delta Conversion issue in backends
  * Bugfix: Tweak BitMEX rest api to handle more errors more gracefully
  * Feature: Deribit Exchange support
  * Feature: Instrument channel
  * Bugfix: support Kraken websocket API changes
  * Bugfix: correct USDT symbol mappings for Bitfinex
  * Bugfix: Fixed mongo book backend
  * Feature: Book delta support for mongo, sockets, ZMQ

### 0.23.0 (2019-06-03)
  * Feature: Book delta support for InfluxDB
  * Feature: Swaps on OkEX

### 0.22.2 (2019-05-23)
  * Bugfix: Fix tagging issue in InfluxDB
  * Bugfix: Fix book updates in InfluxDB
  * Feature: Book delta support in Redis backends
  * Feature: Book delta support in Kafka backend

### 0.22.1 (2019-05-19)
  * Feature: Cleanup callback code
  * Feature: Poloniex subscription now behaves like other exchanges
  * Feature: Kafka Backend

### 0.22.0 (2019-05-04)
  * Bugfix: Timestamp normalization for backends were losing subsecond fidelity
  * Feature: All exchanges report timestamps in floating point unix time
  * Bugfix: Implement change in OkEx's trading pair endpoint for pair generation

### 0.21.1 (2019-04-28)
  * Feature: Config support for Coinbene, Binance, EXX, BitMEX, Bitfinex, Bitstamp, HitBTC
  * Feature: Complete clean up of public REST endpoints
  * Feature: Improved book delta example
  * Feature: Bitstamp Websocket V2 - L3 books now supported
  * Bugfix: Incorrect book building in Kraken

### 0.21.0 (2019-04-07)
  * Bugfix: Coinbase L3 Book would get in cycle of reconnecting due to missing sequence numbers
  * Feature: Kraken L2 Book Deltas
  * Feature: Book deltas streamlined and retain ordering
  * Feature: OKCoin exchange support
  * Feature: OKEx exchange support
  * Feature: Coinbene exchange support
  * Feature: Support Huobi Global and Huobi USA

### 0.20.2 (2019-03-19)
  * Bugfix: Kraken REST api using wrong symbol for trades
  * Feature: Complete work on standardizing Bitfinex rest API
  * Bugfix: Allow index symbols on Bitmex

### 0.20.1 (2019-02-16)
  * Feature: Trades sides are now labeled as Buy / Sell instead of Bid / Ask.
  * Feature: Support for the Huobi exchange
  * Bugfix: Change how exchange pairs are mapped for REST module - only map exchanges that are used
  * Bugfix #67: Ensure all trades report the taker's side

### 0.20.0 (2019-02-04)
  * Feature #57: Write updates directly to MongoDB via new backend support
  * Feature #56: Experimental support for fine grained configuration per exchange
  * Feature #58: Support Kraken websocket API
  * Feature: Only generate trading pair conversions for configured exchanges
  * Feature: Historical trade data on REST api for Kraken

### 0.19.2 (2019-01-21)
  * Feature #55: OHLCV aggregation method in backends plus support for user defined aggregators
  * Feature: EXX exchange support

### 0.19.1 (2019-01-11)
  * Bugfix: Poloniex logging had bug that prevented reconnect on missing sequence number

### 0.19.0 (2019-01-10)
  * Feature #50: Support multiple streams per websocket connection on Binance
  * Bugfix #51: Fix pairs on streams in Binance

### 0.18.0 (2018-12-15)
  * Feature: InfluxDB support via backend
  * Feature: Aggregation backend wrappers
  * Bugfix: BookDelta callback no longer needs to be an instance of BookUpdateCallback
  * Bugfix: REST module was creating duplicate log handlers
  * Bugfix: Bitfinex REST now properly handles cases when there are more than 1000 updates for a single tick

### 0.17.4 (2018-11-17)
  * Readme change for long description rendering issue

### 0.17.3 (2018-11-17)
  * Feature #41: Rework trading pairs to generate them dynamically (as opposed to hard coded)
  * Feature: When book depth configured Redis, ZMQ and UDP backends only report book changes when changed occurred in 
             depth window
  * Feature: TCP socket backend support
  * Feature: UDS backend support

### 0.17.2 (2018-11-03)
  * Bugfix #45: Bitstamp prices and sizes in L2 book are string, not decimal.Decimal
  * Feature: Binance support

### 0.17.1 (2018-10-19)
  * Bugfix #43: Coinbase L2 book used "0" rather than 0 for comparisons against decimal.Decimal
  * Feature: REST feed market data supported via normal subscription methods
  * Feature: Kraken support
  * Bugfix: Bitfinex book timestamps match expected bitfinex timestamps (in ms)

### 0.17.0 (2018-10-13)
  * Feature: Timestamps for orderbooks and book deltas
  * Feature #40: NBBO now uses best bid/ask from L2 books
  * Feature #28: GDAX now renamed Coinbase and uses coinbase endpoints
  * Feature: ZeroMQ backend. Write updates directly to zmq connection
  * Feature: UDP Socket backend. Write updates directly to UDP socket

### 0.16.0 (2018-10-4)
  * Feature: L2 books are now all price aggregated amounts, L3 books are price aggregated orders
  * Book deltas supported on all feeds
  * Bugfix: Fix NBBO feed

### 0.15.0 (2018-09-29)
  * Feature: GDAX/Coinbase rest support - trades, order status, etc
  * Feature: Arctic backend, supports writing to arctic directly on trade/funding updates
  * Bugfix: #36 Update poloniex to use new trading pairs and handle sequence numbers
  * Bugfix: Improve Bitfinex orderbooks and handle sequence numbers
  * Bugfix: GDAX and Bitmex orderbook and logging improvements

### 0.14.1 (2018-09-14)
  * Added some docstrings
  * Feature: Add exchanges by name to feedhandler. Easier to instantiate a feedhandler from config
  * Logging improvements
  * Bugfix: non-gathered futures were suppressing exceptions when multiple feeds are configured. Changed to tasks 
  * Redis backend uses a connection pool

### 0.14.0 (2018-09-04)
  * Feature: support for writing order books directly to redis
  * Feature: ability to specify book depth for redis updates

### 0.13.3 (2018-08-31)
  * Feature: normalize bitfinex funding symbols

### 0.13.2 (2018-08-31)
  * Bugfix: fix symbol in bitfinex rest

### 0.13.1 (2018-08-31)
  * Feature: access rest endpoints via getitem / []
  * Bugfix: #31 - funding channel broke gemini
  * Feature: Book deltas for GDAX
  * Bugfix: Fix intervals on Bitmex (rest)

### 0.13.0 (2018-08-22)
  * Feature: Funding data from Bitmex on ws
  * Feature: Funding historical data via rest
  * Bugfix: Python 3.7 compatibility
  * Feature: Rest trade APIs are now generators
  * Feature: funding data on bitfinex - ws and rest

### 0.12.0 (2018-08-20)
  * Bugfix: Handle 429s in Bitmex (REST)
  * Feature: Redis backend for trades to write updates directly to redis
  * Bugfix: issue #27 - Bitmex trades missing timestamps

### 0.11.1 (2018-08-18)
  * Bitfinex and Bitmex historical trade data via REST
  * Bugfix: interval incorrect for rest time ranges
  * Bugfix: lowercase attrs in Rest interface

### 0.11.0 (2018-08-05)
  * Feature: Support for delta updates for order books
  * REST api work started

### 0.10.2
  * Bugfix: Clear data structures on reconnect in bitmex
  * Feature: Support reconnecting on more connection errors
  * Feature: Timestamp support on trade feeds
  * Feature: Connection watcher will terminate and re-open idle connections

### 0.10.1 (2018-5-11)
  * Feature: Reconnect when a connection is lost
  * Bugfix #22: Check for additional connection failures
  * Feature #4: Trade ID support
  * Feature: Account for new gemini message type

### 0.10.0 (2018-03-18)
  * Feature: Bitmex

### 0.9.2 (2018-03-13)
  * Bugfix #10: Change from float to decimal.Decimal in GDAX
  * Feature #5: use sorted dictionaries for order books
  * Feature #17: logging support
  * Bugfix: Gemini order books now work
  * Bugfix: All json floats parsed to Decimal
  * Bugfix: Fix Bitstamp pair parsing
  * Feature: Major clean up of channel, exchange, and trading pair names

### 0.9.1 (2018-01-27)
  * Bugfix #4: produce ticker from trades channel on GDAX
  * Feature: Bitstamp feed

### 0.8.0 (2018-01-07)
  * Feature: HitBTC feed
  * Feature: Poloniex Orderbook support

### 0.6.0 (2018-01-02)
  * Feature: Gemini Feed

### 0.5.0 (2018-01-02)
  * Initial release: GDAX, Poloniex, Bitfinex Support
  * Feature: NBBO support<|MERGE_RESOLUTION|>--- conflicted
+++ resolved
@@ -1,14 +1,11 @@
 ## Changelog
 
 ### 1.6.2
-<<<<<<< HEAD
   * Feature: Support for Coingecko aggregated data per coin, to be used with a new data channel 'profile'
   * Feature: Support for Whale Alert on-chain transaction data per coin, to be used with a new data channel 'transactions'
-=======
   * Bugfix: Fix aggregated callbacks (Renko and OHLCV) when used with exchanges that support order types
   * Bugfix: Fix broken example/demo code
   * Feature: New data channel - `futures_index` - demonstrated in ByBit
->>>>>>> 818dc81e
 
 ### 1.6.1 (2020-11-12)
   * Feature: New kwarg for exchange feed - `snapshot_interval` - used to control number of snapshot updates sent to client
