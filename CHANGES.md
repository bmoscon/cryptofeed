--- conflicted
+++ resolved
@@ -10,11 +10,8 @@
   * Feature: Support private rest api commands for FTX
   * Update: Improve impl for FTX rest api
   * Bugfix: #528 - Fix standardisation of Deribit's symbols when passed to callbacks
-<<<<<<< HEAD
   * Feature: Add support for private "orders" channel on FTX
-=======
   * Feature: Add support for subaccounts in feeds and REST API for FTX
->>>>>>> b857acc9
 
 ### 1.9.1 (2021-06-10)
   * Feature: add Bithumb exchange - l2 book and trades
