--- conflicted
+++ resolved
@@ -53,12 +53,6 @@
     key_secret: null
     key_passphrase: null
 kucoin:
-<<<<<<< HEAD
-    key_id: null
-    key_secret: null
-    key_passphrase: null
-=======
     key_id: test
     key_secret: test
-    key_passphrase: test
->>>>>>> 4540188d
+    key_passphrase: test