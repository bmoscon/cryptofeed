--- conflicted
+++ resolved
@@ -5,7 +5,6 @@
 from yapic import json
 
 from cryptofeed import FeedHandler
-<<<<<<< HEAD
 from cryptofeed.backends.zmq import FundingZMQ, TickerZMQ, TradeZMQ
 from cryptofeed.defines import L2_BOOK, FUNDING, TICKER, PERPETURAL, FUTURE, TRADES
 from cryptofeed.exchanges import BinanceFutures, BinanceDelivery, Binance
@@ -13,13 +12,6 @@
 binance_delivery_data_info = BinanceDelivery.info()
 binance_futures_data_info = BinanceFutures.info()
 binance_data_info = Binance.info()
-=======
-from cryptofeed.defines import L2_BOOK, TICKER, TRADES
-from cryptofeed.exchanges import BinanceDelivery
-
-
-info = BinanceDelivery.info()
->>>>>>> e2df1b35
 
 import uvloop
 asyncio.set_event_loop_policy(uvloop.EventLoopPolicy())
@@ -67,7 +59,6 @@
     print(f'FUNDING lag: {receipt_timestamp - timestamp} Feed: {feed} Pair: {symbol} Mark Price: {mark_price} Rate: {rate} Next Funding Time: {next_funding_time}')
 
 def main():
-<<<<<<< HEAD
     try:
         # p = Process(target=receiver, args=(5678,))
         # p.start()
@@ -89,13 +80,6 @@
         for instrument in BinanceDelivery.get_instrument_objects():
             binance_symbols.add(instrument.base + '-USDT')
         print(binance_symbols)
-=======
-    f = FeedHandler()
-    f.add_feed(BinanceDelivery(max_depth=3, symbols=[info['symbols'][-1]],
-                               channels=[L2_BOOK, TRADES, TICKER],
-                               callbacks={L2_BOOK: abook, TRADES: trades, TICKER: ticker}))
-    f.run()
->>>>>>> e2df1b35
 
         f.add_feed(BinanceDelivery(symbols=binance_delivery_symbols[PERPETURAL], channels=[FUNDING, TICKER, TRADES], callbacks={FUNDING: FundingZMQ(port=5678), TICKER: TickerZMQ(port=5679), TRADES: TradeZMQ(port=5682)}))
         f.add_feed(BinanceFutures(symbols=binance_futures_symbols[PERPETURAL], channels=[FUNDING], callbacks={FUNDING: FundingZMQ(port=5680)}))
