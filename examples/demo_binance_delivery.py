--- conflicted
+++ resolved
@@ -8,14 +8,9 @@
 from yapic import json
 
 from cryptofeed import FeedHandler
-<<<<<<< HEAD
 from cryptofeed.backends.zmq import CandlesZMQ, FundingZMQ, FuturesIndexZMQ, TickerZMQ, TradeZMQ, VolumeZMQ, UserBalanceZMQ, UserPositionZMQ
-from cryptofeed.defines import CANDLES, FUTURES_INDEX, L2_BOOK, FUNDING, TICKER, PERPETUAL, FUTURE, TRADES, VOLUME, USER_BALANCE, USER_POSITION
+from cryptofeed.defines import CANDLES, FUTURES_INDEX, L2_BOOK, FUNDING, TICKER, PERPETUAL, FUTURES, TRADES, VOLUME, USER_BALANCE, USER_POSITION
 from cryptofeed.exchanges import BinanceFutures, BinanceDelivery, Binance
-=======
-from cryptofeed.defines import GOOD_TIL_CANCELED, L2_BOOK, LIMIT, SELL, TICKER, TRADES
-from cryptofeed.exchanges import Binance, BinanceDelivery, BinanceFutures
->>>>>>> b367c0fd
 
 binance_delivery_data_info = BinanceDelivery.info()
 # binance_futures_data_info = BinanceFutures.info()
@@ -80,7 +75,6 @@
     return os.path.join(base_path, relative_path)
 
 def main():
-<<<<<<< HEAD
     try:
         # p = Process(target=receiver, args=(5678,))
         # p.start()
@@ -115,7 +109,7 @@
             TRADES: TradeZMQ(port=5682), 
             FUTURES_INDEX: FuturesIndexZMQ(port=5684),
             VOLUME: VolumeZMQ(port=5685)}))
-        feeds.append(BinanceDelivery(candle_interval='1d', symbols=binance_delivery_symbols[FUTURE], channels=[FUTURES_INDEX, TICKER, TRADES, VOLUME], callbacks={
+        feeds.append(BinanceDelivery(candle_interval='1d', symbols=binance_delivery_symbols[FUTURES], channels=[FUTURES_INDEX, TICKER, TRADES, VOLUME], callbacks={
             TICKER: TickerZMQ(port=5687), 
             TRADES: TradeZMQ(port=5688), 
             FUTURES_INDEX: FuturesIndexZMQ(port=5689),
@@ -123,45 +117,6 @@
         feeds.append(BinanceDelivery(config=path_to_config, channels=[USER_BALANCE, USER_POSITION], symbols=[], callbacks={
             USER_BALANCE: UserBalanceZMQ(port=5691),
             USER_POSITION: UserPositionZMQ(port=5692)}))
-=======
-    path_to_config = 'config.yaml'
-    binance = Binance(config=path_to_config)
-    print(binance.balances_sync())
-    print(binance.orders_sync())
-    order = binance.place_order_sync('BTC-USDT', SELL, LIMIT, 0.002, 80000, time_in_force=GOOD_TIL_CANCELED, test=False)
-    print(binance.orders_sync(symbol='BTC-USDT'))
-    print(order)
-    print(binance.cancel_order_sync(order['orderId'], symbol='BTC-USDT'))
-    print(binance.orders_sync(symbol='BTC-USDT'))
-
-    binance_futures = BinanceFutures(config=path_to_config)
-    print(binance_futures.balances_sync())
-    print(binance_futures.orders_sync())
-    print(binance_futures.positions_sync())
-    order = binance_futures.place_order_sync('ETH-USDT-PERP', SELL, LIMIT, 20, 5000, time_in_force=GOOD_TIL_CANCELED)
-    print(binance_futures.orders_sync(symbol='BTC-USDT-PERP'))
-    print(binance_futures.orders_sync(symbol='ETH-USDT-PERP'))
-    print(order)
-    print(binance_futures.cancel_order_sync(order['orderId'], symbol='ETH-USDT-PERP'))
-    print(binance_futures.orders_sync(symbol='ETH-USDT-PERP'))
-
-    binance_delivery = BinanceDelivery(config=path_to_config)
-    print(binance_delivery.balances_sync())
-    print(binance_delivery.orders_sync())
-    print(binance_delivery.positions_sync())
-    order = binance_delivery.place_order_sync('ETH-USD-PERP', SELL, LIMIT, 0.05, 5000, time_in_force=GOOD_TIL_CANCELED, test=False)
-    print(binance_delivery.orders_sync(symbol='BTC-USDT-PERP'))
-    print(binance_delivery.orders_sync(symbol='ETH-USDT-PERP'))
-    print(order)
-    print(binance_delivery.cancel_order_sync(order['orderId'], symbol='ETH-USDT-PERP'))
-    print(binance_delivery.orders_sync(symbol='ETH-USDT-PERP'))
-
-    f = FeedHandler()
-    f.add_feed(BinanceDelivery(max_depth=3, symbols=[info['symbols'][-1]],
-                               channels=[L2_BOOK, TRADES, TICKER],
-                               callbacks={L2_BOOK: abook, TRADES: trades, TICKER: ticker}))
-    f.run()
->>>>>>> b367c0fd
 
         feeds.append(BinanceFutures(symbols=binance_futures_symbols[PERPETUAL], channels=[FUNDING], callbacks={FUNDING: FundingZMQ(port=5680)}))
         
