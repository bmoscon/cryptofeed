'''
Copyright (C) 2017-2021  Bryant Moscon - bmoscon@gmail.com

Please see the LICENSE file for the terms and conditions
associated with this software.
'''
import asyncio
from decimal import Decimal
import hashlib
import hmac
import logging
import time
from urllib.parse import urlencode

from yapic import json

from cryptofeed.defines import BALANCES, BUY, CANCEL_ORDER, DELETE, FILL_OR_KILL, GET, GOOD_TIL_CANCELED, IMMEDIATE_OR_CANCEL, LIMIT, MARKET, ORDERS, ORDER_STATUS, PLACE_ORDER, POSITIONS, POST, SELL, TRADES
from cryptofeed.exchange import RestExchange


LOG = logging.getLogger('cryptofeed.rest')


class BinanceRestMixin(RestExchange):
    api = "https://api.binance.com/api/v3/"
    rest_channels = (
        TRADES, ORDER_STATUS, CANCEL_ORDER, PLACE_ORDER, BALANCES, ORDERS
    )
    order_options = {
        LIMIT: 'LIMIT',
        MARKET: 'MARKET',
        FILL_OR_KILL: 'FOK',
        IMMEDIATE_OR_CANCEL: 'IOC',
        GOOD_TIL_CANCELED: 'GTC',
    }

    def _nonce(self):
        return str(int(time.time() * 1000))

    def _generate_signature(self, query_string: str):
        h = hmac.new(self.key_secret.encode('utf8'), query_string.encode('utf8'), hashlib.sha256)
        return h.hexdigest()

    async def _request(self, method: str, endpoint: str, auth: bool = False, payload={}, api=None):
        query_string = urlencode(payload)
        if auth:
            if query_string:
                query_string = '{}&timestamp={}'.format(query_string, self._nonce())
            else:
                query_string = 'timestamp={}'.format(self._nonce())

        if not api:
            api = self.api

        url = f'{api}{endpoint}?{query_string}'
        header = {}
        if auth:
            signature = self._generate_signature(query_string)
            url += f'&signature={signature}'
            header = {
                "X-MBX-APIKEY": self.key_id,
            }
        if method == GET:
            data = await self.http_conn.read(url, header=header)
        elif method == POST:
            data = await self.http_conn.write(url, msg=None, header=header)
        elif method == DELETE:
            data = await self.http_conn.delete(url, header=header)
        return json.loads(data, parse_float=Decimal)

    async def trades(self, symbol: str, start=None, end=None, retry_count=1, retry_delay=60):
        symbol = self.std_symbol_to_exchange_symbol(symbol)
        start, end = self._interval_normalize(start, end)
        if start and end:
            start = int(start * 1000)
            end = int(end * 1000)

        while True:
            if start and end:
                endpoint = f"{self.api}aggTrades?symbol={symbol}&limit=1000&startTime={start}&endTime={end}"
            else:
<<<<<<< HEAD
                return requests.get(f"{self.base_url}{self.endpoint_url}aggTrades?symbol={symbol}")
=======
                endpoint = f"{self.api}aggTrades?symbol={symbol}&limit=1000"
>>>>>>> b367c0fd

            r = await self.http_conn.read(endpoint, retry_count=retry_count, retry_delay=retry_delay)
            data = json.loads(r, parse_float=Decimal)

            if data:
                if data[-1]['T'] == start:
                    LOG.warning("%s: number of trades exceeds exchange time window, some data will not be retrieved for time %d", self.id, start)
                    start += 1
                else:
                    start = data[-1]['T']

            yield [self._trade_normalization(symbol, d) for d in data]

            if len(data) < 1000 or end is None:
                break
            await asyncio.sleep(1 / self.request_limit)

    def _trade_normalization(self, symbol: str, trade: list) -> dict:
        ret = {
            'timestamp': self.timestamp_normalize(trade['T']),
            'symbol': self.exchange_symbol_to_std_symbol(symbol),
            'id': trade['a'],
            'feed': self.id,
            'side': BUY if trade['m'] else SELL,
            'amount': abs(Decimal(trade['q'])),
            'price': Decimal(trade['p']),
        }
        return ret

    # Trading APIs
    async def place_order(self, symbol: str, side: str, order_type: str, amount: Decimal, price=None, time_in_force=None, test=False):
        if order_type == MARKET and price:
            raise ValueError('Cannot specify price on a market order')
        if order_type == LIMIT:
            if not price:
                raise ValueError('Must specify price on a limit order')
            if not time_in_force:
                raise ValueError('Must specify time in force on a limit order')
        ot = self.normalize_order_options(order_type)
        sym = self.std_symbol_to_exchange_symbol(symbol)
        parameters = {
            'symbol': sym,
            'side': 'BUY' if side is BUY else 'SELL',
            'type': ot,
            'quantity': str(amount),
        }
        if price:
            parameters['price'] = str(price)
        if time_in_force:
            parameters['timeInForce'] = self.normalize_order_options(time_in_force)

        data = await self._request(POST, 'test' if test else 'order', auth=True, payload=parameters)
        return data

    async def cancel_order(self, order_id: str, symbol: str):
        sym = self.std_symbol_to_exchange_symbol(symbol)
        data = await self._request(DELETE, 'order', auth=True, payload={'symbol': sym, 'orderId': order_id})
        return data

    async def balances(self):
        data = await self._request(GET, 'account', auth=True)
        return data['balances']

    async def orders(self, symbol: str = None):
        data = await self._request(GET, 'openOrders', auth=True, payload={'symbol': self.std_symbol_to_exchange_symbol(symbol)} if symbol else {})
        return data

    async def order_status(self, order_id: str):
        data = await self._request(GET, 'order', auth=True, payload={'orderId': order_id})
        return data


class BinanceFuturesRestMixin(BinanceRestMixin):
    api = 'https://fapi.binance.com/fapi/v1/'
    rest_channels = (
        TRADES, ORDER_STATUS, CANCEL_ORDER, PLACE_ORDER, BALANCES, ORDERS, POSITIONS
    )

    async def place_order(self, symbol: str, side: str, order_type: str, amount: Decimal, price=None, time_in_force=None):
        data = await super().place_order(symbol, side, order_type, amount, price=price, time_in_force=time_in_force, test=False)
        return data

    async def balances(self):
        data = await self._request(GET, 'account', auth=True, api='https://fapi.binance.com/fapi/v2/')
        return data['assets']

    async def positions(self):
        data = await self._request(GET, 'account', auth=True, api='https://fapi.binance.com/fapi/v2/')
        return data['positions']


class BinanceDeliveryRestMixin(BinanceRestMixin):
    api = 'https://dapi.binance.com/dapi/v1/'
    rest_channels = (
        TRADES, ORDER_STATUS, CANCEL_ORDER, PLACE_ORDER, BALANCES, ORDERS, POSITIONS
    )

    async def place_order(self, symbol: str, side: str, order_type: str, amount: Decimal, price=None, time_in_force=None):
        data = await super().place_order(symbol, side, order_type, amount, price=price, time_in_force=time_in_force, test=False)
        return data

    async def balances(self):
        data = await self._request(GET, 'account', auth=True)
        return data['assets']

    async def positions(self):
        data = await self._request(GET, 'account', auth=True)
        return data['positions']<|MERGE_RESOLUTION|>--- conflicted
+++ resolved
@@ -79,11 +79,7 @@
             if start and end:
                 endpoint = f"{self.api}aggTrades?symbol={symbol}&limit=1000&startTime={start}&endTime={end}"
             else:
-<<<<<<< HEAD
-                return requests.get(f"{self.base_url}{self.endpoint_url}aggTrades?symbol={symbol}")
-=======
                 endpoint = f"{self.api}aggTrades?symbol={symbol}&limit=1000"
->>>>>>> b367c0fd
 
             r = await self.http_conn.read(endpoint, retry_count=retry_count, retry_delay=retry_delay)
             data = json.loads(r, parse_float=Decimal)
