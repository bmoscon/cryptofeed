--- conflicted
+++ resolved
@@ -11,12 +11,8 @@
 
 from yapic import json
 
-<<<<<<< HEAD
 from cryptofeed.auth.binance import BinanceDeliveryAuth
-from cryptofeed.defines import BALANCES, BINANCE_DELIVERY, FUNDING, LIQUIDATIONS, OPEN_INTEREST, POSITIONS
-=======
-from cryptofeed.defines import FUNDING, FUTURES, FUTURES_INDEX, BINANCE_DELIVERY, LIQUIDATIONS, OPEN_INTEREST, USER_BALANCE, USER_POSITION, PERPETUAL, SPOT
->>>>>>> b87edb68
+from cryptofeed.defines import BALANCES, BINANCE_DELIVERY, FUNDING, FUTURES, FUTURES_INDEX, LIQUIDATIONS, OPEN_INTEREST, PERPETUAL, POSITIONS, SPOT
 from cryptofeed.exchanges.binance import Binance
 from cryptofeed.exchanges.mixins.binance_rest import BinanceDeliveryRestMixin
 
@@ -73,12 +69,7 @@
         # overwrite values previously set by the super class Binance
         self.ws_endpoint = 'wss://dstream.binance.com'
         self.rest_endpoint = 'https://dapi.binance.com/dapi/v1'
-<<<<<<< HEAD
         self.auth = BinanceDeliveryAuth(self.key_id)
-=======
-        from cryptofeed.auth.binance_delivery import BinanceDeliveryAuth
-        self.auth = BinanceDeliveryAuth(self.config)
->>>>>>> b87edb68
         self.address = self._address()
 
     @staticmethod
@@ -108,8 +99,6 @@
             skip_update = True
         return skip_update, forced, current_match
 
-<<<<<<< HEAD
-=======
     async def _futures_index(self, msg: dict, timestamp: float):
         """
         {
@@ -127,7 +116,6 @@
                             futures_index=Decimal(msg['p']),
                             )
 
->>>>>>> b87edb68
     async def _account_update(self, msg: dict, timestamp: float):
         """
         {
@@ -145,15 +133,9 @@
                 "cw":"100.12345678"       // Cross Wallet Balance
                 },
                 {
-<<<<<<< HEAD
                 "a":"ETH",
                 "wb":"1.00000000",
                 "cw":"0.00000000"
-=======
-                "a":"ETH",           
-                "wb":"1.00000000",
-                "cw":"0.00000000"         
->>>>>>> b87edb68
                 }
             ],
             "P":[
@@ -192,7 +174,6 @@
         }
         """
         for balance in msg['a']['B']:
-<<<<<<< HEAD
             await self.callback(BALANCES,
                                 feed=self.id,
                                 symbol=balance['a'],
@@ -204,19 +185,6 @@
                                 feed=self.id,
                                 symbol=self.exchange_symbol_to_std_symbol(position['s']),
                                 timestamp=self.timestamp_normalize(msg['E']),
-=======
-            await self.callback(USER_BALANCE,
-                                feed=self.id,
-                                symbol=balance['a'],
-                                timestamp=self.timestamp_normalize(self.id, msg['E']),
-                                receipt_timestamp=timestamp,
-                                wallet_balance=Decimal(balance['wb']))
-        for position in msg['a']['P']:
-            await self.callback(USER_POSITION,
-                                feed=self.id,
-                                symbol=self.exchange_symbol_to_std_symbol(position['s']),
-                                timestamp=self.timestamp_normalize(self.id, msg['E']),
->>>>>>> b87edb68
                                 receipt_timestamp=timestamp,
                                 position_amount=Decimal(position['pa']),
                                 entry_price=Decimal(position['ep']),
