'''
Copyright (C) 2017-2021  Bryant Moscon - bmoscon@gmail.com

Please see the LICENSE file for the terms and conditions
associated with this software.
'''
import asyncio
import logging
<<<<<<< HEAD
import random
from asyncio import create_task
from collections import defaultdict, deque
from decimal import Decimal
=======
from asyncio import create_task, sleep
from collections import defaultdict, deque
from decimal import Decimal
import requests
>>>>>>> 4fd0d908
import time
from typing import Dict, Union, Tuple
from urllib.parse import urlencode

from yapic import json

from cryptofeed.connection import AsyncConnection, HTTPPoll, HTTPConcurrentPoll
from cryptofeed.defines import ASK, BALANCES, BID, BINANCE, BUY, CANDLES, FUNDING, FUTURES, L2_BOOK, LIQUIDATIONS, OPEN_INTEREST, PERPETUAL, SELL, SPOT, TICKER, TRADES, FILLED, UNFILLED
from cryptofeed.feed import Feed
from cryptofeed.symbols import Symbol
from cryptofeed.exchanges.mixins.binance_rest import BinanceRestMixin
from cryptofeed.types import Trade, Ticker, Candle, Liquidation, Funding, OrderBook


LOG = logging.getLogger('feedhandler')


class Binance(Feed, BinanceRestMixin):
    id = BINANCE
    symbol_endpoint = 'https://api.binance.com/api/v3/exchangeInfo'
    listen_key_endpoint = 'userDataStream'
    valid_depths = [5, 10, 20, 50, 100, 500, 1000, 5000]
    # m -> minutes; h -> hours; d -> days; w -> weeks; M -> months
    valid_candle_intervals = {'1m', '3m', '5m', '15m', '30m', '1h', '2h', '4h', '6h', '8h', '12h', '1d', '3d', '1w', '1M'}
    valid_depth_intervals = {'100ms', '1000ms'}
    websocket_channels = {
        L2_BOOK: 'depth',
        TRADES: 'aggTrade',
        TICKER: 'bookTicker',
        CANDLES: 'kline_',
        BALANCES: BALANCES
    }
    request_limit = 20

    @classmethod
    def timestamp_normalize(cls, ts: float) -> float:
        return ts / 1000.0

    @classmethod
    def _parse_symbol_data(cls, data: dict) -> Tuple[Dict, Dict]:
        ret = {}
        info = defaultdict(dict)
        for symbol in data['symbols']:
            if symbol.get('status', 'TRADING') != "TRADING":
                continue
            if symbol.get('contractStatus', 'TRADING') != "TRADING":
                continue

            expiration = None
            stype = SPOT
            if symbol.get('contractType') == 'PERPETUAL':
                stype = PERPETUAL
            elif symbol.get('contractType') in ('CURRENT_QUARTER', 'NEXT_QUARTER'):
                stype = FUTURES
                expiration = symbol['symbol'].split("_")[1]

            s = Symbol(symbol['baseAsset'], symbol['quoteAsset'], type=stype, expiry_date=expiration)
            ret[s.normalized] = symbol['symbol']
            info['tick_size'][s.normalized] = symbol['filters'][0]['tickSize']
            info['instrument_type'][s.normalized] = stype
        return ret, info

<<<<<<< HEAD
    # Algorithm to decide how often new snapshots should be refreshed. Increases (non-linearly) as max_depth increases.
    # Randomise the exact next refresh time so it's anywhere between 0.50x to 1.50x the actual time
    # Example times:
    #   max_depth <= 100: 1 minute
    #   max_depth = 1000: 4 mins 45 seconds
    #   max_depth = 5000: 15 mins 52 seconds
    def _next_snapshot_refresh_interval(self) -> float:
        max_depth = self.max_depth if self.max_depth else self.valid_depths[-1]
        # Default: 1 minute
        refresh_interval = 60
        if max_depth > 1000:
            # Depth > 1000: 6 records per second
            participating_depth = max_depth - 1000
            refresh_interval += participating_depth / 6
            max_depth -= participating_depth
        if max_depth > 100:
            # Depth > 100: 4 records per second
            participating_depth = max_depth - 100
            refresh_interval += participating_depth / 4
            max_depth -= participating_depth
        return refresh_interval * random.uniform(0.50, 1.50)


    def __init__(self, candle_interval='1m', candle_closed_only=False, depth_interval='100ms', concurrent_http=False, refresh_snapshot=False, **kwargs):
=======
    def __init__(self, candle_closed_only=False, depth_interval='100ms', concurrent_http=False, **kwargs):
>>>>>>> 4fd0d908
        """
        candle_closed_only: bool
            return only closed candles, i.e. no updates in between intervals.
        depth_interval: str
            time between l2_book/delta updates {'100ms', '1000ms'} (different from BINANCE_FUTURES & BINANCE_DELIVERY)
        concurrent_http: bool
            http requests will be made concurrently, if False requests will be made one at a time (affects L2_BOOK, OPEN_INTEREST).
        refresh_snapshot: bool
            Automatically fetch new order book snapshots at regular intervals. Helps the order book from going stale, particularly at periods of large market price movements.
            Turned off by default due to a risk of breaching rate limits when ubscribing to many symbols.
            TODO turn it on by default when we can gracefully handle 429 errors
        """
        if depth_interval is not None and depth_interval not in self.valid_depth_intervals:
            raise ValueError(f"Depth interval must be one of {self.valid_depth_intervals}")

        super().__init__({}, **kwargs)
        self.ws_endpoint = 'wss://stream.binance.com:9443'
        self.rest_endpoint = 'https://www.binance.com/api/v3'
        self.candle_closed_only = candle_closed_only
        self.depth_interval = depth_interval
        self.address = self._address()
        self.concurrent_http = concurrent_http
<<<<<<< HEAD
        self.refresh_snapshot = refresh_snapshot
        if self.refresh_snapshot:
            self._next_snapshot_time: Dict[str, float] = {}
            self._fetch_snapshop_buffer: Dict[str, deque[Tuple[dict, str, float]]] = {}
=======
        self.token = None
>>>>>>> 4fd0d908

        self._open_interest_cache = {}
        self._reset()

    def _address(self) -> Union[str, Dict]:
        """
        Binance has a 200 pair/stream limit per connection, so we need to break the address
        down into multiple connections if necessary. Because the key is currently not used
        for the address dict, we can just set it to the last used stream, since this will be
        unique.

        The generic connect method supplied by Feed will take care of creating the
        correct connection objects from the addresses.
        """
        if self.requires_authentication:
            listen_key = self._generate_token()
            address = self.ws_endpoint + '/ws/' + listen_key
        else:
            address = self.ws_endpoint + '/stream?streams='
        subs = []

        is_any_private = any(self.is_authenticated_channel(chan) for chan in self.subscription)
        is_any_public = any(not self.is_authenticated_channel(chan) for chan in self.subscription)
        if is_any_private and is_any_public:
            raise ValueError("Private and public channels should be subscribed to in separate feeds")

        for chan in self.subscription:
            normalized_chan = self.exchange_channel_to_std(chan)
            if normalized_chan == OPEN_INTEREST:
                continue
            if self.is_authenticated_channel(normalized_chan):
                continue

            stream = chan
            if normalized_chan == CANDLES:
                stream = f"{chan}{self.candle_interval}"
            elif normalized_chan == L2_BOOK:
                stream = f"{chan}@{self.depth_interval}"

            for pair in self.subscription[chan]:
                # for everything but premium index the symbols need to be lowercase.
                if pair.startswith("p"):
                    if normalized_chan != CANDLES:
                        raise ValueError("Premium Index Symbols only allowed on Candle data feed")
                else:
                    pair = pair.lower()
                subs.append(f"{pair}@{stream}")

        if 0 < len(subs) < 200:
            return address + '/'.join(subs)
        else:
            def split_list(_list: list, n: int):
                for i in range(0, len(_list), n):
                    yield _list[i:i + n]

            return {chunk[0]: address + '/'.join(chunk) for chunk in split_list(subs, 200)}

    def _reset(self):
        self._l2_book = {}
        self.last_update_id = {}

        if self.concurrent_http:
            # buffer 'depthUpdate' book msgs until snapshot is fetched
            self._book_buffer: Dict[str, deque[Tuple[dict, str, float]]] = {}

    async def _refresh_token(self):
        while True:
            await sleep(30 * 60)
            if self.token is None:
                raise ValueError('There is no token to refresh')
            payload = {'listenKey': self.token}
            r = requests.put(f'{self.api}{self.listen_key_endpoint}?{urlencode(payload)}', headers={'X-MBX-APIKEY': self.key_id})
            r.raise_for_status()

    def _generate_token(self) -> str:
        url = f'{self.api}{self.listen_key_endpoint}'
        r = requests.post(url, headers={'X-MBX-APIKEY': self.key_id})
        r.raise_for_status()
        response = r.json()
        if 'listenKey' in response:
            self.token = response['listenKey']
            return self.token
        else:
            raise ValueError(f'Unable to retrieve listenKey token from {url}')

    async def _trade(self, msg: dict, timestamp: float):
        """
        {
            "e": "aggTrade",  // Event type
            "E": 123456789,   // Event time
            "s": "BNBBTC",    // Symbol
            "a": 12345,       // Aggregate trade ID
            "p": "0.001",     // Price
            "q": "100",       // Quantity
            "f": 100,         // First trade ID
            "l": 105,         // Last trade ID
            "T": 123456785,   // Trade time
            "m": true,        // Is the buyer the market maker?
            "M": true         // Ignore
        }
        """
        t = Trade(self.id,
                  self.exchange_symbol_to_std_symbol(msg['s']),
                  SELL if msg['m'] else BUY,
                  Decimal(msg['q']),
                  Decimal(msg['p']),
                  self.timestamp_normalize(msg['E']),
                  id=str(msg['a']),
                  raw=msg)
        await self.callback(TRADES, t, timestamp)

    async def _ticker(self, msg: dict, timestamp: float):
        """
        {
            'u': 382569232,
            's': 'FETUSDT',
            'b': '0.36031000',
            'B': '1500.00000000',
            'a': '0.36092000',
            'A': '176.40000000'
        }
        """
        pair = self.exchange_symbol_to_std_symbol(msg['s'])
        bid = Decimal(msg['b'])
        ask = Decimal(msg['a'])

        # Binance does not have a timestamp in this update, but the two futures APIs do
        if 'E' in msg:
            ts = self.timestamp_normalize(msg['E'])
        else:
            ts = timestamp

        t = Ticker(self.id, pair, bid, ask, ts, raw=msg)
        await self.callback(TICKER, t, timestamp)

    async def _liquidations(self, msg: dict, timestamp: float):
        """
        {
        "e":"forceOrder",       // Event Type
        "E":1568014460893,      // Event Time
        "o":{
            "s":"BTCUSDT",      // Symbol
            "S":"SELL",         // Side
            "o":"LIMIT",        // Order Type
            "f":"IOC",          // Time in Force
            "q":"0.014",        // Original Quantity
            "p":"9910",         // Price
            "ap":"9910",        // Average Price
            "X":"FILLED",       // Order Status
            "l":"0.014",        // Order Last Filled Quantity
            "z":"0.014",        // Order Filled Accumulated Quantity
            "T":1568014460893,  // Order Trade Time
            }
        }
        """
        pair = self.exchange_symbol_to_std_symbol(msg['o']['s'])
        liq = Liquidation(self.id,
                          pair,
                          SELL if msg['o']['S'] == 'SELL' else BUY,
                          Decimal(msg['o']['q']),
                          Decimal(msg['o']['p']),
                          None,
                          FILLED if msg['o']['X'] == 'FILLED' else UNFILLED,
                          self.timestamp_normalize(msg['E']),
                          raw=msg)
        await self.callback(LIQUIDATIONS, liq, receipt_timestamp=timestamp)

    def _check_update_id(self, std_pair: str, msg: dict) -> bool:
        """
        Messages will be queued (or buffered if concurrent_http is True) while fetching for snapshot
        and we can return a book_callback using this msg's data instead of waiting for the next update.
        """
        if self._l2_book[std_pair].delta is None and msg['u'] <= self.last_update_id[std_pair]:
            return True
        elif msg['U'] <= self.last_update_id[std_pair] + 1 <= msg['u']:
            self.last_update_id[std_pair] = msg['u']
            return False
        elif self.last_update_id[std_pair] + 1 == msg['U']:
            self.last_update_id[std_pair] = msg['u']
            return False
        else:
            self._reset()
            LOG.warning("%s: Missing book update detected, resetting book", self.id)
            return True

    async def _fetch_snapshot(self, pair: str) -> None:
        max_depth = self.max_depth if self.max_depth else self.valid_depths[-1]
        if max_depth < 100:
            # Always fetch minimum of 100 depth snapshot
            max_depth = 100
        if max_depth not in self.valid_depths:
            for d in self.valid_depths:
                if d > max_depth:
                    max_depth = d
                    break

        url = f'{self.rest_endpoint}/depth?symbol={pair}&limit={max_depth}'
        resp = await self.http_conn.read(url)
        resp = json.loads(resp, parse_float=Decimal)
        return resp

    async def _reset_snapshot(self, pair: str) -> None:
        resp = await self._fetch_snapshot(pair)

        std_pair = self.exchange_symbol_to_std_symbol(pair)
        self.last_update_id[std_pair] = resp['lastUpdateId']
        self._l2_book[std_pair] = OrderBook(self.id, std_pair, max_depth=self.max_depth, bids={Decimal(u[0]): Decimal(u[1]) for u in resp['bids']}, asks={Decimal(u[0]): Decimal(u[1]) for u in resp['asks']})
<<<<<<< HEAD
        self._l2_book[std_pair].sequence_number = resp['lastUpdateId']
        self._l2_book[std_pair].raw = resp
        
        if self.refresh_snapshot:
            # Delete buffer and reset time since snapshot update
            self._next_snapshot_time[std_pair] = time.time() + self._next_snapshot_refresh_interval()
            self._fetch_snapshop_buffer.pop(std_pair, None)

    async def _refresh_snapshot(self, pair: str) -> None:
        resp = await self._fetch_snapshot(pair)
        receipt_timestamp = time.time()
=======
        ts = self.timestamp_normalize(resp['E']) if 'E' in resp else None
        await self.book_callback(L2_BOOK, self._l2_book[std_pair], time.time(), raw=resp, timestamp=ts, sequence_number=resp['lastUpdateId'])
>>>>>>> 4fd0d908

        std_pair = self.exchange_symbol_to_std_symbol(pair)
<<<<<<< HEAD
        self.last_update_id[std_pair] = resp['lastUpdateId']

        delta = {BID: [], ASK: []}
        for key, side in [('bids', BID) , ('asks', ASK)]:
            for price, amount in resp[key]:
                price = Decimal(price)
                amount = Decimal(amount)
                if price in self._l2_book[std_pair].book[side]:
                    if amount != self._l2_book[std_pair].book[side][price]:
                        # Since we haven't looked at all the updates, changes in price are allowed here and will be published as deltas
                        self._l2_book[std_pair].book[side][price] = amount
                        delta[side].append((price, amount))
                else:
                    # Price not in order book: add it there
                    self._l2_book[std_pair].book[side][price] = amount
                    delta[side].append((price, amount))
        self._l2_book[std_pair].sequence_number = resp['lastUpdateId']
        
        if self.refresh_snapshot:
            # Delete buffer and reset time since snapshot update
            self._next_snapshot_time[std_pair] = receipt_timestamp + self._next_snapshot_refresh_interval()
            self._fetch_snapshop_buffer.pop(std_pair, None)

        await self.book_callback(L2_BOOK, self._l2_book[std_pair], receipt_timestamp, delta=delta, sequence_number=self.last_update_id[std_pair])


    async def _refresh_snapshot_with_buffer(self, pair: str) -> None:
        resp = await self._fetch_snapshot(pair)
        receipt_timestamp = time.time()

        std_pair = self.exchange_symbol_to_std_symbol(pair)
        if std_pair in self._book_buffer or std_pair not in self._fetch_snapshop_buffer:
            # already fetching / fetched a snapshot, so ignore this message
            self._fetch_snapshop_buffer.pop(std_pair, None)
=======
        skip_update = self._check_update_id(std_pair, msg)
        if skip_update:
>>>>>>> 4fd0d908
            return

        while resp['lastUpdateId'] > self.last_update_id[std_pair]:
            # Snapshot came before we received the corresponding WS update. Wait until we receive that.
            if self.depth_interval == '100ms':
                await asyncio.sleep(0.1)
            elif self.depth_interval == '1000ms':
                await asyncio.sleep(0.5)

        # Construct a temporary book from snapshot
        temp_book = OrderBook(self.id, std_pair, max_depth=self.max_depth, bids={Decimal(u[0]): Decimal(u[1]) for u in resp['bids']}, asks={Decimal(u[0]): Decimal(u[1]) for u in resp['asks']})

        # Apply buffered messages to temporary book
        while len(self._fetch_snapshop_buffer[std_pair]) > 0:
            msg = self._fetch_snapshop_buffer[std_pair].popleft()
            self._apply_msg_to_book(temp_book.book, msg)
        
        # Apply temporary book to local l2 book and resolve deltas
        delta = {BID: [], ASK: []}
        for side in [BID, ASK]:
            for price in temp_book.book[side]:
                amount = temp_book.book[side][price]
                if price in self._l2_book[std_pair].book[side]:
                    if amount != self._l2_book[std_pair].book[side][price]:
                        # This should never happen
                        self._reset()
                        LOG.error("%s: Book amount not equal to snapshot amount after fetching a refresh snapshot, resetting book", self.id)
                        return
                else:
                    # Price not in order book: add it there
                    self._l2_book[std_pair].book[side][price] = amount
                    delta[side].append((price, amount))
        
        if self.refresh_snapshot:
            # Delete buffer and reset time since snapshot update
            self._next_snapshot_time[std_pair] = receipt_timestamp + self._next_snapshot_refresh_interval()
            self._fetch_snapshop_buffer.pop(std_pair, None)
        
        await self.book_callback(L2_BOOK, self._l2_book[std_pair], receipt_timestamp, delta=delta, sequence_number=self.last_update_id[std_pair])

    def _apply_msg_to_book(self, book: OrderBook, msg: dict) -> dict:
        delta = {BID: [], ASK: []}
        for s, side in (('b', BID), ('a', ASK)):
            for update in msg[s]:
                price = Decimal(update[0])
                amount = Decimal(update[1])
                if amount == 0:
                    if price in book[side]:
                        del book[side][price]
                        delta[side].append((price, amount))
                else:
                    book[side][price] = amount
                    delta[side].append((price, amount))
        return delta

    async def _handle_book_msg(self, msg: dict, pair: str, timestamp: float):
        """
        Processes 'depthUpdate' update book msg. This method should only be called if pair's l2_book exists.
        """
        std_pair = self.exchange_symbol_to_std_symbol(pair)
        skip_update, current_match = self._check_update_id(std_pair, msg)
        if current_match:
            # Current msg.final_update_id == self.last_update_id[pair] which is the snapshot's update id
            return await self.book_callback(L2_BOOK, self._l2_book[std_pair], timestamp, raw=msg, sequence_number=self.last_update_id[std_pair], timestamp=self.timestamp_normalize(msg['E']))
        if skip_update:
            return

        delta = self._apply_msg_to_book(self._l2_book[std_pair].book, msg)
        await self.book_callback(L2_BOOK, self._l2_book[std_pair], timestamp, timestamp=self.timestamp_normalize(msg['E']), raw=msg, delta=delta, sequence_number=self.last_update_id[std_pair])

    async def _book(self, msg: dict, pair: str, timestamp: float) -> None:
        """
        {
            "e": "depthUpdate", // Event type
            "E": 123456789,     // Event time
            "s": "BNBBTC",      // Symbol
            "U": 157,           // First update ID in event
            "u": 160,           // Final update ID in event
            "b": [              // Bids to be updated
                    [
                        "0.0024",       // Price level to be updated
                        "10"            // Quantity
                    ]
            ],
            "a": [              // Asks to be updated
                    [
                        "0.0026",       // Price level to be updated
                        "100"           // Quantity
                    ]
            ]
        }
        """
        book_args = (msg, pair, timestamp)
        std_pair = self.exchange_symbol_to_std_symbol(pair)
        is_expired_snapshot = self.refresh_snapshot and std_pair in self._next_snapshot_time and time.time() > self._next_snapshot_time[std_pair]

        if not self.concurrent_http:
            # handle snapshot (a)synchronously
            if std_pair not in self._l2_book:
                await self._reset_snapshot(pair)
            elif is_expired_snapshot:
                # Refresh snapshot to make sure our data is still up to date
                # We don't reset the whole book on expired snapshots, so set forced update here
                self.forced[std_pair] = False
                await self._refresh_snapshot(pair)
            return await self._handle_book_msg(*book_args) 

        if std_pair in self._book_buffer:
            # snapshot is currently being fetched. std_pair will exist in self._l2_book after snapshot, but we need to continue buffering until all previous buffered messages have been processed.
            return self._book_buffer[std_pair].append(book_args)

        if is_expired_snapshot:
            # Refresh snapshot to make sure our data is still up to date
            if std_pair not in self._fetch_snapshop_buffer:
                # Create a job to fetch a snapshot in the background
                self._fetch_snapshop_buffer[std_pair] = deque()
                create_task(self._refresh_snapshot_with_buffer(pair))
            self._fetch_snapshop_buffer[std_pair].append(msg)
            return await self._handle_book_msg(*book_args)

        elif std_pair in self._l2_book:
            # snapshot exists
            return await self._handle_book_msg(*book_args)

        # Initiate buffer & get snapshot
        self._book_buffer[std_pair] = deque()
        self._book_buffer[std_pair].append(book_args)

        async def _concurrent_snapshot():
            await self._reset_snapshot(pair)
            while len(self._book_buffer[std_pair]) > 0:
                book_args = self._book_buffer[std_pair].popleft()
                await self._handle_book_msg(*book_args)
            del self._book_buffer[std_pair]

        create_task(_concurrent_snapshot())

    async def _funding(self, msg: dict, timestamp: float):
        """
        {
            "e": "markPriceUpdate",  // Event type
            "E": 1562305380000,      // Event time
            "s": "BTCUSDT",          // Symbol
            "p": "11185.87786614",   // Mark price
            "r": "0.00030000",       // Funding rate
            "T": 1562306400000       // Next funding time
        }

        BinanceFutures
        {
            "e": "markPriceUpdate",     // Event type
            "E": 1562305380000,         // Event time
            "s": "BTCUSDT",             // Symbol
            "p": "11185.87786614",      // Mark price
            "i": "11784.62659091"       // Index price
            "P": "11784.25641265",      // Estimated Settle Price, only useful in the last hour before the settlement starts
            "r": "0.00030000",          // Funding rate
            "T": 1562306400000          // Next funding time
        }
        """
        f = Funding(self.id,
                    self.exchange_symbol_to_std_symbol(msg['s']),
                    Decimal(msg['p']),
                    Decimal(msg['r']),
                    self.timestamp_normalize(msg['T']),
                    self.timestamp_normalize(msg['E']),
                    predicted_rate=Decimal(msg['P']) if 'P' in msg and msg['P'] is not None else None,
                    raw=msg)
        await self.callback(FUNDING, f, timestamp)

    async def _candle(self, msg: dict, timestamp: float):
        """
        {
            'e': 'kline',
            'E': 1615927655524,
            's': 'BTCUSDT',
            'k': {
                't': 1615927620000,
                'T': 1615927679999,
                's': 'BTCUSDT',
                'i': '1m',
                'f': 710917276,
                'L': 710917780,
                'o': '56215.99000000',
                'c': '56232.07000000',
                'h': '56238.59000000',
                'l': '56181.99000000',
                'v': '13.80522200',
                'n': 505,
                'x': False,
                'q': '775978.37383076',
                'V': '7.19660600',
                'Q': '404521.60814919',
                'B': '0'
            }
        }
        """
        if self.candle_closed_only and not msg['k']['x']:
            return
        c = Candle(self.id,
                   self.exchange_symbol_to_std_symbol(msg['s']),
                   msg['k']['t'] / 1000,
                   msg['k']['T'] / 1000,
                   msg['k']['i'],
                   msg['k']['n'],
                   Decimal(msg['k']['o']),
                   Decimal(msg['k']['c']),
                   Decimal(msg['k']['h']),
                   Decimal(msg['k']['l']),
                   Decimal(msg['k']['v']),
                   msg['k']['x'],
                   self.timestamp_normalize(msg['E']),
                   raw=msg)
        await self.callback(CANDLES, c, timestamp)

    async def _account_update(self, msg: dict, timestamp: float):
        """
        {
            "e": "outboundAccountPosition", //Event type
            "E": 1564034571105,             //Event Time
            "u": 1564034571073,             //Time of last account update
            "B": [                          //Balances Array
                {
                "a": "ETH",                 //Asset
                "f": "10000.000000",        //Free
                "l": "0.000000"             //Locked
                }
            ]
        }
        """
        for balance in msg['B']:
            await self.callback(BALANCES,
                                feed=self.id,
                                symbol=balance['a'],
                                timestamp=self.timestamp_normalize(msg['E']),
                                receipt_timestamp=timestamp,
                                wallet_balance=Decimal(balance['f']))

    async def message_handler(self, msg: str, conn, timestamp: float):
        msg = json.loads(msg, parse_float=Decimal)

        # Handle account updates from User Data Stream
        if self.requires_authentication:
            msg_type = msg['e']
            if msg_type == 'outboundAccountPosition':
                await self._account_update(msg, timestamp)
            return
        # Combined stream events are wrapped as follows: {"stream":"<streamName>","data":<rawPayload>}
        # streamName is of format <symbol>@<channel>
        pair, _ = msg['stream'].split('@', 1)
        msg = msg['data']
        pair = pair.upper()
        if 'e' in msg:
            if msg['e'] == 'depthUpdate':
                await self._book(msg, pair, timestamp)
            elif msg['e'] == 'aggTrade':
                await self._trade(msg, timestamp)
            elif msg['e'] == 'forceOrder':
                await self._liquidations(msg, timestamp)
            elif msg['e'] == 'markPriceUpdate':
                await self._funding(msg, timestamp)
            elif msg['e'] == 'kline':
                await self._candle(msg, timestamp)
            else:
                LOG.warning("%s: Unexpected message received: %s", self.id, msg)
        elif 'A' in msg:
            await self._ticker(msg, timestamp)
        else:
            LOG.warning("%s: Unexpected message received: %s", self.id, msg)

    async def subscribe(self, conn: AsyncConnection):
        # Binance does not have a separate subscribe message, the
        # subscription information is included in the
        # connection endpoint
        if isinstance(conn, (HTTPPoll, HTTPConcurrentPoll)):
            self._open_interest_cache = {}
        else:
            self._reset()
        if self.requires_authentication:
            create_task(self._refresh_token())<|MERGE_RESOLUTION|>--- conflicted
+++ resolved
@@ -4,19 +4,12 @@
 Please see the LICENSE file for the terms and conditions
 associated with this software.
 '''
-import asyncio
 import logging
-<<<<<<< HEAD
 import random
-from asyncio import create_task
-from collections import defaultdict, deque
-from decimal import Decimal
-=======
 from asyncio import create_task, sleep
 from collections import defaultdict, deque
 from decimal import Decimal
 import requests
->>>>>>> 4fd0d908
 import time
 from typing import Dict, Union, Tuple
 from urllib.parse import urlencode
@@ -79,7 +72,6 @@
             info['instrument_type'][s.normalized] = stype
         return ret, info
 
-<<<<<<< HEAD
     # Algorithm to decide how often new snapshots should be refreshed. Increases (non-linearly) as max_depth increases.
     # Randomise the exact next refresh time so it's anywhere between 0.50x to 1.50x the actual time
     # Example times:
@@ -103,10 +95,7 @@
         return refresh_interval * random.uniform(0.50, 1.50)
 
 
-    def __init__(self, candle_interval='1m', candle_closed_only=False, depth_interval='100ms', concurrent_http=False, refresh_snapshot=False, **kwargs):
-=======
-    def __init__(self, candle_closed_only=False, depth_interval='100ms', concurrent_http=False, **kwargs):
->>>>>>> 4fd0d908
+    def __init__(self, candle_closed_only=False, depth_interval='100ms', concurrent_http=False, refresh_snapshot=False, **kwargs):
         """
         candle_closed_only: bool
             return only closed candles, i.e. no updates in between intervals.
@@ -129,14 +118,11 @@
         self.depth_interval = depth_interval
         self.address = self._address()
         self.concurrent_http = concurrent_http
-<<<<<<< HEAD
         self.refresh_snapshot = refresh_snapshot
         if self.refresh_snapshot:
             self._next_snapshot_time: Dict[str, float] = {}
             self._fetch_snapshop_buffer: Dict[str, deque[Tuple[dict, str, float]]] = {}
-=======
         self.token = None
->>>>>>> 4fd0d908
 
         self._open_interest_cache = {}
         self._reset()
@@ -323,6 +309,7 @@
             return True
 
     async def _fetch_snapshot(self, pair: str) -> None:
+        print("_______fetch")
         max_depth = self.max_depth if self.max_depth else self.valid_depths[-1]
         if max_depth < 100:
             # Always fetch minimum of 100 depth snapshot
@@ -340,45 +327,45 @@
 
     async def _reset_snapshot(self, pair: str) -> None:
         resp = await self._fetch_snapshot(pair)
+        receipt_timestamp = time.time()
 
         std_pair = self.exchange_symbol_to_std_symbol(pair)
         self.last_update_id[std_pair] = resp['lastUpdateId']
         self._l2_book[std_pair] = OrderBook(self.id, std_pair, max_depth=self.max_depth, bids={Decimal(u[0]): Decimal(u[1]) for u in resp['bids']}, asks={Decimal(u[0]): Decimal(u[1]) for u in resp['asks']})
-<<<<<<< HEAD
         self._l2_book[std_pair].sequence_number = resp['lastUpdateId']
         self._l2_book[std_pair].raw = resp
         
         if self.refresh_snapshot:
             # Delete buffer and reset time since snapshot update
-            self._next_snapshot_time[std_pair] = time.time() + self._next_snapshot_refresh_interval()
+            self._next_snapshot_time[std_pair] = receipt_timestamp + self._next_snapshot_refresh_interval()
             self._fetch_snapshop_buffer.pop(std_pair, None)
+        ts = self.timestamp_normalize(resp['E']) if 'E' in resp else None
+        await self.book_callback(L2_BOOK, self._l2_book[std_pair], receipt_timestamp, timestamp=ts)
 
     async def _refresh_snapshot(self, pair: str) -> None:
         resp = await self._fetch_snapshot(pair)
         receipt_timestamp = time.time()
-=======
-        ts = self.timestamp_normalize(resp['E']) if 'E' in resp else None
-        await self.book_callback(L2_BOOK, self._l2_book[std_pair], time.time(), raw=resp, timestamp=ts, sequence_number=resp['lastUpdateId'])
->>>>>>> 4fd0d908
 
         std_pair = self.exchange_symbol_to_std_symbol(pair)
-<<<<<<< HEAD
         self.last_update_id[std_pair] = resp['lastUpdateId']
 
+        max_depth = self.max_depth if self.max_depth else self.valid_depths[-1]
         delta = {BID: [], ASK: []}
         for key, side in [('bids', BID) , ('asks', ASK)]:
-            for price, amount in resp[key]:
+            for i, (price, amount) in enumerate(resp[key]):
                 price = Decimal(price)
                 amount = Decimal(amount)
                 if price in self._l2_book[std_pair].book[side]:
                     if amount != self._l2_book[std_pair].book[side][price]:
                         # Since we haven't looked at all the updates, changes in price are allowed here and will be published as deltas
                         self._l2_book[std_pair].book[side][price] = amount
-                        delta[side].append((price, amount))
+                        if i < max_depth:
+                            delta[side].append((price, amount))
                 else:
                     # Price not in order book: add it there
                     self._l2_book[std_pair].book[side][price] = amount
-                    delta[side].append((price, amount))
+                    if i < max_depth:
+                        delta[side].append((price, amount))
         self._l2_book[std_pair].sequence_number = resp['lastUpdateId']
         
         if self.refresh_snapshot:
@@ -387,7 +374,7 @@
             self._fetch_snapshop_buffer.pop(std_pair, None)
 
         await self.book_callback(L2_BOOK, self._l2_book[std_pair], receipt_timestamp, delta=delta, sequence_number=self.last_update_id[std_pair])
-
+        self._l2_book[std_pair].delta = None  # Set delta as None to allow older messages to be skipped correctly
 
     async def _refresh_snapshot_with_buffer(self, pair: str) -> None:
         resp = await self._fetch_snapshot(pair)
@@ -397,18 +384,14 @@
         if std_pair in self._book_buffer or std_pair not in self._fetch_snapshop_buffer:
             # already fetching / fetched a snapshot, so ignore this message
             self._fetch_snapshop_buffer.pop(std_pair, None)
-=======
-        skip_update = self._check_update_id(std_pair, msg)
-        if skip_update:
->>>>>>> 4fd0d908
             return
 
         while resp['lastUpdateId'] > self.last_update_id[std_pair]:
             # Snapshot came before we received the corresponding WS update. Wait until we receive that.
             if self.depth_interval == '100ms':
-                await asyncio.sleep(0.1)
+                await sleep(0.1)
             elif self.depth_interval == '1000ms':
-                await asyncio.sleep(0.5)
+                await sleep(0.5)
 
         # Construct a temporary book from snapshot
         temp_book = OrderBook(self.id, std_pair, max_depth=self.max_depth, bids={Decimal(u[0]): Decimal(u[1]) for u in resp['bids']}, asks={Decimal(u[0]): Decimal(u[1]) for u in resp['asks']})
@@ -419,9 +402,10 @@
             self._apply_msg_to_book(temp_book.book, msg)
         
         # Apply temporary book to local l2 book and resolve deltas
+        max_depth = self.max_depth if self.max_depth else self.valid_depths[-1]
         delta = {BID: [], ASK: []}
         for side in [BID, ASK]:
-            for price in temp_book.book[side]:
+            for i, price in enumerate(temp_book.book[side]):
                 amount = temp_book.book[side][price]
                 if price in self._l2_book[std_pair].book[side]:
                     if amount != self._l2_book[std_pair].book[side][price]:
@@ -432,7 +416,8 @@
                 else:
                     # Price not in order book: add it there
                     self._l2_book[std_pair].book[side][price] = amount
-                    delta[side].append((price, amount))
+                    if i < max_depth:
+                        delta[side].append((price, amount))
         
         if self.refresh_snapshot:
             # Delete buffer and reset time since snapshot update
@@ -442,18 +427,21 @@
         await self.book_callback(L2_BOOK, self._l2_book[std_pair], receipt_timestamp, delta=delta, sequence_number=self.last_update_id[std_pair])
 
     def _apply_msg_to_book(self, book: OrderBook, msg: dict) -> dict:
+        max_depth = self.max_depth if self.max_depth else self.valid_depths[-1]
         delta = {BID: [], ASK: []}
         for s, side in (('b', BID), ('a', ASK)):
-            for update in msg[s]:
+            for i, update in enumerate(msg[s]):
                 price = Decimal(update[0])
                 amount = Decimal(update[1])
                 if amount == 0:
                     if price in book[side]:
                         del book[side][price]
-                        delta[side].append((price, amount))
+                        if i < max_depth:
+                            delta[side].append((price, amount))
                 else:
                     book[side][price] = amount
-                    delta[side].append((price, amount))
+                    if i < max_depth:
+                        delta[side].append((price, amount))
         return delta
 
     async def _handle_book_msg(self, msg: dict, pair: str, timestamp: float):
@@ -461,10 +449,10 @@
         Processes 'depthUpdate' update book msg. This method should only be called if pair's l2_book exists.
         """
         std_pair = self.exchange_symbol_to_std_symbol(pair)
-        skip_update, current_match = self._check_update_id(std_pair, msg)
-        if current_match:
-            # Current msg.final_update_id == self.last_update_id[pair] which is the snapshot's update id
-            return await self.book_callback(L2_BOOK, self._l2_book[std_pair], timestamp, raw=msg, sequence_number=self.last_update_id[std_pair], timestamp=self.timestamp_normalize(msg['E']))
+        skip_update = self._check_update_id(std_pair, msg)
+        # if current_match:
+        #     # Current msg.final_update_id == self.last_update_id[pair] which is the snapshot's update id
+        #     return await self.book_callback(L2_BOOK, self._l2_book[std_pair], timestamp, raw=msg, sequence_number=self.last_update_id[std_pair], timestamp=self.timestamp_normalize(msg['E']))
         if skip_update:
             return
 
@@ -503,8 +491,6 @@
                 await self._reset_snapshot(pair)
             elif is_expired_snapshot:
                 # Refresh snapshot to make sure our data is still up to date
-                # We don't reset the whole book on expired snapshots, so set forced update here
-                self.forced[std_pair] = False
                 await self._refresh_snapshot(pair)
             return await self._handle_book_msg(*book_args) 
 
