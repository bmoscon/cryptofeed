'''
Copyright (C) 2017-2021  Bryant Moscon - bmoscon@gmail.com

Please see the LICENSE file for the terms and conditions
associated with this software.
'''
from asyncio.events import AbstractEventLoop
import logging
from asyncio import create_task
from collections import defaultdict, deque
from decimal import Decimal
from typing import Dict, Union, Tuple

from sortedcontainers import SortedDict as sd
from yapic import json

from cryptofeed.auth.binance import BinanceAuth
from cryptofeed.connection import AsyncConnection, HTTPPoll
<<<<<<< HEAD
from cryptofeed.defines import ASK, BALANCES, BID, BINANCE, BUY, CANDLES, FUNDING, FUTURES, L2_BOOK, LIQUIDATIONS, OPEN_INTEREST, PERPETUAL, SELL, SPOT, TICKER, TRADES, FILLED, UNFILLED
=======
from cryptofeed.defines import BID, ASK, BINANCE, BUY, CANDLES, FUNDING, FUTURES, FUTURES_INDEX, L2_BOOK, LIQUIDATIONS, OPEN_INTEREST, PERPETUAL, SELL, SPOT, TICKER, TRADES, VOLUME, USER_BALANCE, FILLED, UNFILLED
>>>>>>> b87edb68
from cryptofeed.feed import Feed
from cryptofeed.symbols import Symbol
from cryptofeed.exchanges.mixins.binance_rest import BinanceRestMixin



LOG = logging.getLogger('feedhandler')


class Binance(Feed, BinanceRestMixin):
    id = BINANCE
    symbol_endpoint = 'https://api.binance.com/api/v3/exchangeInfo'
    valid_depths = [5, 10, 20, 50, 100, 500, 1000, 5000]
    # m -> minutes; h -> hours; d -> days; w -> weeks; M -> months
    valid_candle_intervals = {'1m', '3m', '5m', '15m', '30m', '1h', '2h', '4h', '6h', '8h', '12h', '1d', '3d', '1w', '1M'}
    valid_depth_intervals = {'100ms', '1000ms'}
    websocket_channels = {
        L2_BOOK: 'depth',
        TRADES: 'aggTrade',
        TICKER: 'bookTicker',
        CANDLES: 'kline_',
        BALANCES: BALANCES
    }
    request_limit = 20

    @classmethod
    def timestamp_normalize(cls, ts: float) -> float:
        return ts / 1000.0

    @classmethod
    def _parse_symbol_data(cls, data: dict) -> Tuple[Dict, Dict]:
        ret = {}
        info = defaultdict(dict)
        for symbol in data['symbols']:
            if symbol.get('status', 'TRADING') not in ["TRADING", "BREAK"]:
                # TODO: is "break" an acceptable status for the symbols?
                continue
            if symbol.get('contractStatus', 'TRADING') != "TRADING":
                continue

            expiration = None
            stype = SPOT
            if symbol.get('contractType') == 'PERPETUAL':
                stype = PERPETUAL
            elif symbol.get('contractType') in ('CURRENT_QUARTER', 'NEXT_QUARTER'):
                stype = FUTURES
                expiration = symbol['symbol'].split("_")[1]

            s = Symbol(symbol['baseAsset'], symbol['quoteAsset'], type=stype, expiry_date=expiration)
            ret[s.normalized] = symbol['symbol']
            info['tick_size'][s.normalized] = symbol['filters'][0]['tickSize']
            info['instrument_type'][s.normalized] = stype
        return ret, info

    def __init__(self, candle_interval='1m', candle_closed_only=False, depth_interval='100ms', concurrent_http=False, **kwargs):
        """
        candle_interval: str
            time between candles updates ['1m', '3m', '5m', '15m', '30m', '1h', '2h', '4h', '6h', '8h', '12h', '1d', '3d', '1w', '1M']
        candle_closed_only: bool
            return only closed candles, i.e. no updates in between intervals.
        depth_interval: str
            time between l2_book/delta updates {'100ms', '1000ms'} (different from BINANCE_FUTURES & BINANCE_DELIVERY)
        concurrent_http: bool
            http requests will be made concurrently, if False requests will be made one at a time (affects L2_BOOK, OPEN_INTEREST).
        """
        if candle_interval not in self.valid_candle_intervals:
            raise ValueError(f"Candle interval must be one of {self.valid_candle_intervals}")
        if depth_interval is not None and depth_interval not in self.valid_depth_intervals:
            raise ValueError(f"Depth interval must be one of {self.valid_depth_intervals}")

        super().__init__({}, **kwargs)
        self.candle_interval = candle_interval
        self.candle_closed_only = candle_closed_only
        self.depth_interval = depth_interval
        self.auth = BinanceAuth(self.key_id)
        self.address = self._address()
        self.concurrent_http = concurrent_http
        self.setup()

        self._reset()

    def setup(self):
        self.ws_endpoint = 'wss://stream.binance.com:9443'
        self.rest_endpoint = 'https://www.binance.com/api/v1'
        from cryptofeed.auth.binance import BinanceAuth
        self.auth = BinanceAuth(self.config)
        self.address = self._address()

    def _address(self) -> Union[str, Dict]:
        """
        Binance has a 200 pair/stream limit per connection, so we need to break the address
        down into multiple connections if necessary. Because the key is currently not used
        for the address dict, we can just set it to the last used stream, since this will be
        unique.

        The generic connect method supplied by Feed will take care of creating the
        correct connection objects from the addresses.
        """
        if self.requires_authentication:
            listen_key = self.auth.generate_token()
            address = self.ws_endpoint + '/ws/' + listen_key
        else:
            address = self.ws_endpoint + '/stream?streams='
        subs = []

        is_any_private = any(self.is_authenticated_channel(chan) for chan in self.subscription)
        is_any_public = any(not self.is_authenticated_channel(chan) for chan in self.subscription)
        if is_any_private and is_any_public:
            raise ValueError("Private and public channels should be subscribed to in separate feeds")

        for chan in self.subscription:
            normalized_chan = self.exchange_channel_to_std(chan)
            if normalized_chan == OPEN_INTEREST:
                continue
            if self.is_authenticated_channel(normalized_chan):
                continue
            if self.is_authenticated_channel(normalized_chan):
                continue

            stream = chan
            if normalized_chan == CANDLES:
                stream = f"{chan}{self.candle_interval}"
            elif normalized_chan == L2_BOOK:
                stream = f"{chan}@{self.depth_interval}"

            for pair in self.subscription[chan]:
                # for everything but premium index the symbols need to be lowercase.
                if pair.startswith("p"):
                    if normalized_chan != CANDLES:
                        raise ValueError("Premium Index Symbols only allowed on Candle data feed")
                else:
                    pair = pair.lower()
                sub = f"{pair}@{stream}"
                if normalized_chan == FUTURES_INDEX:
                    pair = pair.split('_')[0]
                    sub = f"{pair}@{stream}@1s"
                subs.append(sub)

        if len(subs) < 200:
            return address + '/'.join(subs)
        else:
            def split_list(_list: list, n: int):
                for i in range(0, len(_list), n):
                    yield _list[i:i + n]

            return {chunk[0]: address + '/'.join(chunk) for chunk in split_list(subs, 200)}

    def _reset(self):
        self.forced = defaultdict(bool)
        self._l2_book = {}
        self.last_update_id = {}
        self._open_interest_cache = {}

        if self.concurrent_http:
            # buffer 'depthUpdate' book msgs until snapshot is fetched
            self._book_buffer: Dict[str, deque[Tuple[dict, str, float]]] = {}

    @classmethod
    def get_instruments(cls):
        return cls.info()['symbols']

    async def _trade(self, msg: dict, timestamp: float):
        """
        {
            "e": "aggTrade",  // Event type
            "E": 123456789,   // Event time
            "s": "BNBBTC",    // Symbol
            "a": 12345,       // Aggregate trade ID
            "p": "0.001",     // Price
            "q": "100",       // Quantity
            "f": 100,         // First trade ID
            "l": 105,         // Last trade ID
            "T": 123456785,   // Trade time
            "m": true,        // Is the buyer the market maker?
            "M": true         // Ignore
        }
        """
        price = Decimal(msg['p'])
        amount = Decimal(msg['q'])
        await self.callback(TRADES, feed=self.id,
                            order_id=msg['a'],
                            symbol=self.exchange_symbol_to_std_symbol(msg['s']),
                            side=SELL if msg['m'] else BUY,
                            amount=amount,
                            price=price,
                            timestamp=self.timestamp_normalize(msg['E']),
                            receipt_timestamp=timestamp)

    async def _ticker(self, msg: dict, timestamp: float):
        """
        {
            'u': 382569232,
            's': 'FETUSDT',
            'b': '0.36031000',
            'B': '1500.00000000',
            'a': '0.36092000',
            'A': '176.40000000'
        }
        """
        pair = self.exchange_symbol_to_std_symbol(msg['s'])
        bid = Decimal(msg['b'])
        ask = Decimal(msg['a'])

        # Binance does not have a timestamp in this update, but the two futures APIs do
        if 'E' in msg:
            ts = self.timestamp_normalize(msg['E'])
        else:
            ts = timestamp

        await self.callback(TICKER, feed=self.id,
                            symbol=pair,
                            bid=bid,
                            bid_size=Decimal(msg['B']),
                            ask=ask,
                            ask_size=Decimal(msg['A']),
                            timestamp=ts,
                            receipt_timestamp=timestamp)

    async def _liquidations(self, msg: dict, timestamp: float):
        """
        {
        "e":"forceOrder",       // Event Type
        "E":1568014460893,      // Event Time
        "o":{
            "s":"BTCUSDT",      // Symbol
            "S":"SELL",         // Side
            "o":"LIMIT",        // Order Type
            "f":"IOC",          // Time in Force
            "q":"0.014",        // Original Quantity
            "p":"9910",         // Price
            "ap":"9910",        // Average Price
            "X":"FILLED",       // Order Status
            "l":"0.014",        // Order Last Filled Quantity
            "z":"0.014",        // Order Filled Accumulated Quantity
            "T":1568014460893,  // Order Trade Time
            }
        }
        """
        pair = self.exchange_symbol_to_std_symbol(msg['o']['s'])
        await self.callback(LIQUIDATIONS,
                            feed=self.id,
                            symbol=pair,
                            side=msg['o']['S'],
                            leaves_qty=Decimal(msg['o']['q']),
                            price=Decimal(msg['o']['p']),
                            order_id=None,
                            status=FILLED if msg['o']['X'] == 'FILLED' else UNFILLED,
                            timestamp=self.timestamp_normalize(msg['E']),
                            receipt_timestamp=timestamp)

    def _check_update_id(self, std_pair: str, msg: dict) -> Tuple[bool, bool, bool]:
        """
        'current_match' is True if the msg's update_id matches snapshot's update_id in self.last_update_id.
        Messages will be queued (or buffered if concurrent_http is True) while fetching for snapshot, and we can return a book_callback using this msg's data instead of waiting for the next update.
        """
        skip_update = False
        forced = not self.forced[std_pair]
        current_match = msg['u'] == self.last_update_id[std_pair]

        if forced and msg['u'] <= self.last_update_id[std_pair]:
            skip_update = True
        elif forced and msg['U'] <= self.last_update_id[std_pair] + 1 <= msg['u']:
            self.last_update_id[std_pair] = msg['u']
            self.forced[std_pair] = True
        elif not forced and self.last_update_id[std_pair] + 1 == msg['U']:
            self.last_update_id[std_pair] = msg['u']
        else:
            self._reset()
            LOG.warning("%s: Missing book update detected, resetting book", self.id)
            skip_update = True

        return skip_update, forced, current_match

    async def _snapshot(self, pair: str) -> None:
        max_depth = self.max_depth if self.max_depth else 1000
        if max_depth not in self.valid_depths:
            for d in self.valid_depths:
                if d > max_depth:
                    max_depth = d
                    break

        url = f'{self.rest_endpoint}/depth?symbol={pair}&limit={max_depth}'
        resp = await self.http_conn.read(url)
        resp = json.loads(resp, parse_float=Decimal)

        std_pair = self.exchange_symbol_to_std_symbol(pair)
        self.last_update_id[std_pair] = resp['lastUpdateId']
        self._l2_book[std_pair] = {BID: sd(), ASK: sd()}
        for s, side in (('bids', BID), ('asks', ASK)):
            for update in resp[s]:
                price = Decimal(update[0])
                amount = Decimal(update[1])
                self._l2_book[std_pair][side][price] = amount

    async def _handle_book_msg(self, msg: dict, pair: str, timestamp: float):
        """
        Processes 'depthUpdate' update book msg. This method should only be called if pair's l2_book exists.
        """
        std_pair = self.exchange_symbol_to_std_symbol(pair)
        skip_update, forced, current_match = self._check_update_id(std_pair, msg)
        if current_match:
            # Current msg.final_update_id == self.last_update_id[pair] which is the snapshot's update id
            return await self.book_callback(self._l2_book[std_pair], L2_BOOK, std_pair, forced, self._l2_book[std_pair], self.timestamp_normalize(msg['E']), timestamp)

        if skip_update:
            return

        delta = {BID: [], ASK: []}
        ts = msg['E']

        for s, side in (('b', BID), ('a', ASK)):
            for update in msg[s]:
                price = Decimal(update[0])
                amount = Decimal(update[1])

                if amount == 0:
                    if price in self._l2_book[std_pair][side]:
                        del self._l2_book[std_pair][side][price]
                        delta[side].append((price, amount))
                else:
                    self._l2_book[std_pair][side][price] = amount
                    delta[side].append((price, amount))
        await self.book_callback(self._l2_book[std_pair], L2_BOOK, std_pair, forced, delta, self.timestamp_normalize(ts), timestamp)

    async def _book(self, msg: dict, pair: str, timestamp: float) -> None:
        """
        {
            "e": "depthUpdate", // Event type
            "E": 123456789,     // Event time
            "s": "BNBBTC",      // Symbol
            "U": 157,           // First update ID in event
            "u": 160,           // Final update ID in event
            "b": [              // Bids to be updated
                    [
                        "0.0024",       // Price level to be updated
                        "10"            // Quantity
                    ]
            ],
            "a": [              // Asks to be updated
                    [
                        "0.0026",       // Price level to be updated
                        "100"           // Quantity
                    ]
            ]
        }
        """
        book_args = (msg, pair, timestamp)
        std_pair = self.exchange_symbol_to_std_symbol(pair)

        if not self.concurrent_http:
            # handle snapshot (a)synchronously
            if std_pair not in self._l2_book:
                await self._snapshot(pair)

            return await self._handle_book_msg(*book_args)

        if std_pair in self._book_buffer:
            # snapshot is currently being fetched. std_pair will exist in self._l2_book after snapshot, but we need to continue buffering until all previous buffered messages have been processed.
            return self._book_buffer[std_pair].append(book_args)

        elif std_pair in self._l2_book:
            # snapshot exists
            return await self._handle_book_msg(*book_args)

        # Initiate buffer & get snapshot
        self._book_buffer[std_pair] = deque()
        self._book_buffer[std_pair].append(book_args)

        async def _concurrent_snapshot():
            await self._snapshot(pair)
            while len(self._book_buffer[std_pair]) > 0:
                book_args = self._book_buffer[std_pair].popleft()
                await self._handle_book_msg(*book_args)
            del self._book_buffer[std_pair]

        create_task(_concurrent_snapshot())

    async def _funding(self, msg: dict, timestamp: float):
        """
        {
            "e": "markPriceUpdate",  // Event type
            "E": 1562305380000,      // Event time
            "s": "BTCUSDT",          // Symbol
            "p": "11185.87786614",   // Mark price
            "r": "0.00030000",       // Funding rate
            "T": 1562306400000       // Next funding time
        }
        """
        if not msg['r']:
            return
        await self.callback(FUNDING,
                            feed=self.id,
                            symbol=self.exchange_symbol_to_std_symbol(msg['s']),
                            timestamp=self.timestamp_normalize(msg['E']),
                            receipt_timestamp=timestamp,
                            mark_price=Decimal(msg['p']),
                            rate=Decimal(msg['r']),
                            next_funding_time=self.timestamp_normalize(msg['T']),
                            )

    async def _candle(self, msg: dict, timestamp: float):
        """
        {
            'e': 'kline',
            'E': 1615927655524,
            's': 'BTCUSDT',
            'k': {
                't': 1615927620000,
                'T': 1615927679999,
                's': 'BTCUSDT',
                'i': '1m',
                'f': 710917276,
                'L': 710917780,
                'o': '56215.99000000',
                'c': '56232.07000000',
                'h': '56238.59000000',
                'l': '56181.99000000',
                'v': '13.80522200',
                'n': 505,
                'x': False,
                'q': '775978.37383076',
                'V': '7.19660600',
                'Q': '404521.60814919',
                'B': '0'
            }
        }
        """
        if self.candle_closed_only and not msg['k']['x']:
            return

        await self.callback(CANDLES,
                            feed=self.id,
                            symbol=self.exchange_symbol_to_std_symbol(msg['s']),
                            timestamp=self.timestamp_normalize(msg['E']),
                            receipt_timestamp=timestamp,
                            start=msg['k']['t'] / 1000,
                            stop=msg['k']['T'] / 1000,
                            interval=msg['k']['i'],
                            trades=msg['k']['n'],
                            open_price=Decimal(msg['k']['o']),
                            close_price=Decimal(msg['k']['c']),
                            high_price=Decimal(msg['k']['h']),
                            low_price=Decimal(msg['k']['l']),
                            volume=Decimal(msg['k']['v']),
                            closed=msg['k']['x'])

<<<<<<< HEAD
=======
    async def _volume(self, msg: dict, timestamp: float):
        """
        {
            "e": "24hrMiniTicker",  // Event type
            "E": 123456789,         // Event time
            "s": "BNBBTC",          // Symbol
            "c": "0.0025",          // Close price
            "o": "0.0010",          // Open price
            "h": "0.0025",          // High price
            "l": "0.0010",          // Low price
            "v": "10000",           // Total traded base asset volume
            "q": "18"               // Total traded quote asset volume
        }
        """
        await self.callback(VOLUME,
                            feed=self.id,
                            symbol=self.exchange_symbol_to_std_symbol(msg['s']),
                            timestamp=self.timestamp_normalize(msg['E']),
                            receipt_timestamp=timestamp,
                            base_volume=Decimal(msg['v']),
                            quote_volume=Decimal(msg['q']))

>>>>>>> b87edb68
    async def _account_update(self, msg: dict, timestamp: float):
        """
        {
            "e": "outboundAccountPosition", //Event type
            "E": 1564034571105,             //Event Time
            "u": 1564034571073,             //Time of last account update
            "B": [                          //Balances Array
                {
                "a": "ETH",                 //Asset
                "f": "10000.000000",        //Free
                "l": "0.000000"             //Locked
                }
            ]
        }
        """
        for balance in msg['B']:
<<<<<<< HEAD
            await self.callback(BALANCES,
=======
            await self.callback(USER_BALANCE,
>>>>>>> b87edb68
                                feed=self.id,
                                symbol=balance['a'],
                                timestamp=self.timestamp_normalize(msg['E']),
                                receipt_timestamp=timestamp,
                                wallet_balance=Decimal(balance['f']))

    async def message_handler(self, msg: str, conn, timestamp: float):
        msg = json.loads(msg, parse_float=Decimal)

        # Handle account updates from User Data Stream
        if self.requires_authentication:
            msg_type = msg['e']
            if msg_type == 'outboundAccountPosition':
                await self._account_update(msg, timestamp)
            return
        # Combined stream events are wrapped as follows: {"stream":"<streamName>","data":<rawPayload>}
        # streamName is of format <symbol>@<channel>
        if self.requires_authentication:
            msg_type = msg.get('e')
            if msg_type == 'outboundAccountPosition':
                await self._account_update(msg, timestamp)
            return
        pair, _ = msg['stream'].split('@', 1)
        msg = msg['data']
        pair = pair.upper()
        if 'e' in msg:
            if msg['e'] == 'depthUpdate':
                await self._book(msg, pair, timestamp)
            elif msg['e'] == 'aggTrade':
                await self._trade(msg, timestamp)
            elif msg['e'] == 'forceOrder':
                await self._liquidations(msg, timestamp)
            elif msg['e'] == 'markPriceUpdate':
                await self._funding(msg, timestamp)
            elif msg['e'] == '24hrMiniTicker':
                await self._volume(msg, timestamp)
            elif msg['e'] == 'kline':
                await self._candle(msg, timestamp)
            else:
                LOG.warning("%s: Unexpected message received: %s", self.id, msg)
        elif 'A' in msg:
            await self._ticker(msg, timestamp)
        else:
            LOG.warning("%s: Unexpected message received: %s", self.id, msg)

    async def subscribe(self, conn: AsyncConnection):
        # Binance does not have a separate subscribe message, the
        # subscription information is included in the
        # connection endpoint
        if not isinstance(conn, HTTPPoll):
            self._reset()

    def start(self, loop: AbstractEventLoop):
        super().start(loop)
        if self.requires_authentication:
            loop.create_task(self.auth.refresh_token())<|MERGE_RESOLUTION|>--- conflicted
+++ resolved
@@ -16,15 +16,10 @@
 
 from cryptofeed.auth.binance import BinanceAuth
 from cryptofeed.connection import AsyncConnection, HTTPPoll
-<<<<<<< HEAD
-from cryptofeed.defines import ASK, BALANCES, BID, BINANCE, BUY, CANDLES, FUNDING, FUTURES, L2_BOOK, LIQUIDATIONS, OPEN_INTEREST, PERPETUAL, SELL, SPOT, TICKER, TRADES, FILLED, UNFILLED
-=======
-from cryptofeed.defines import BID, ASK, BINANCE, BUY, CANDLES, FUNDING, FUTURES, FUTURES_INDEX, L2_BOOK, LIQUIDATIONS, OPEN_INTEREST, PERPETUAL, SELL, SPOT, TICKER, TRADES, VOLUME, USER_BALANCE, FILLED, UNFILLED
->>>>>>> b87edb68
+from cryptofeed.defines import ASK, BALANCES, BID, BINANCE, BUY, CANDLES, FUNDING, FUTURES, FUTURES_INDEX, L2_BOOK, LIQUIDATIONS, OPEN_INTEREST, PERPETUAL, SELL, SPOT, TICKER, TRADES, FILLED, UNFILLED, VOLUME
 from cryptofeed.feed import Feed
 from cryptofeed.symbols import Symbol
 from cryptofeed.exchanges.mixins.binance_rest import BinanceRestMixin
-
 
 
 LOG = logging.getLogger('feedhandler')
@@ -467,8 +462,6 @@
                             volume=Decimal(msg['k']['v']),
                             closed=msg['k']['x'])
 
-<<<<<<< HEAD
-=======
     async def _volume(self, msg: dict, timestamp: float):
         """
         {
@@ -491,7 +484,6 @@
                             base_volume=Decimal(msg['v']),
                             quote_volume=Decimal(msg['q']))
 
->>>>>>> b87edb68
     async def _account_update(self, msg: dict, timestamp: float):
         """
         {
@@ -508,11 +500,7 @@
         }
         """
         for balance in msg['B']:
-<<<<<<< HEAD
             await self.callback(BALANCES,
-=======
-            await self.callback(USER_BALANCE,
->>>>>>> b87edb68
                                 feed=self.id,
                                 symbol=balance['a'],
                                 timestamp=self.timestamp_normalize(msg['E']),
