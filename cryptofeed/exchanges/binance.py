--- conflicted
+++ resolved
@@ -481,7 +481,6 @@
         }
         """
         std_pair = self.exchange_symbol_to_std_symbol(pair)
-<<<<<<< HEAD
         is_expired_snapshot = self.refresh_snapshot and std_pair in self._next_snapshot_time and time.time() > self._next_snapshot_time[std_pair]
 
         if not self.concurrent_http:
@@ -491,11 +490,11 @@
             elif is_expired_snapshot:
                 # Refresh snapshot to make sure our data is still up to date
                 await self._refresh_snapshot(pair)
-            return await self._handle_book_msg(*book_args) 
+            return await self._handle_book_msg(msg, pair, timestamp) 
 
         if std_pair in self._book_buffer:
             # snapshot is currently being fetched. std_pair will exist in self._l2_book after snapshot, but we need to continue buffering until all previous buffered messages have been processed.
-            return self._book_buffer[std_pair].append(book_args)
+            return self._book_buffer[std_pair].append((msg, pair, timestamp))
 
         if is_expired_snapshot:
             # Refresh snapshot to make sure our data is still up to date
@@ -504,24 +503,11 @@
                 self._fetch_snapshop_buffer[std_pair] = deque()
                 create_task(self._refresh_snapshot_with_buffer(pair))
             self._fetch_snapshop_buffer[std_pair].append(msg)
-            return await self._handle_book_msg(*book_args)
+            return await self._handle_book_msg(msg, pair, timestamp)
 
         elif std_pair in self._l2_book:
             # snapshot exists
-            return await self._handle_book_msg(*book_args)
-=======
-        if std_pair in self._l2_book:
             return await self._handle_book_msg(msg, pair, timestamp)
-
-        if not self.concurrent_http:
-            # handle snapshot (a)synchronously
-            await self._snapshot(pair)
-            return await self._handle_book_msg(msg, pair, timestamp)
-
-        if std_pair in self._book_buffer:
-            # snapshot is currently being fetched. std_pair will exist in self._l2_book after snapshot, but we need to continue buffering until all previous buffered messages have been processed.
-            return self._book_buffer[std_pair].append((msg, pair, timestamp))
->>>>>>> ed84b88d
 
         # concurrent http enabled and no buffer exists, so
         # initiate buffer & get snapshot
