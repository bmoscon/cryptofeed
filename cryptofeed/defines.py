'''
Copyright (C) 2017-2021  Bryant Moscon - bmoscon@gmail.com

Please see the LICENSE file for the terms and conditions
associated with this software.


Defines contains all constant string definitions for Cryptofeed,
as well as some documentation (in comment form) regarding
the book definitions and structure
'''
BITFINEX = 'BITFINEX'
BITHUMB = 'BITHUMB'
BITMEX = 'BITMEX'
BINANCE = 'BINANCE'
BINANCE_US = 'BINANCE_US'
BINANCE_FUTURES = 'BINANCE_FUTURES'
BINANCE_DELIVERY = 'BINANCE_DELIVERY'
BITFLYER = 'BITFLYER'
BITSTAMP = 'BITSTAMP'
BITTREX = 'BITTREX'
BLOCKCHAIN = 'BLOCKCHAIN'
BYBIT = 'BYBIT'
COINBASE = 'COINBASE'
DERIBIT = 'DERIBIT'
DYDX = 'DYDX'
EXX = 'EXX'
FTX = 'FTX'
FTX_US = 'FTX_US'
GATEIO = 'GATEIO'
GEMINI = 'GEMINI'
HITBTC = 'HITBTC'
HUOBI = 'HUOBI'
HUOBI_DM = 'HUOBI_DM'
HUOBI_SWAP = 'HUOBI_SWAP'
KRAKEN = 'KRAKEN'
KRAKEN_FUTURES = 'KRAKEN_FUTURES'
KUCOIN = 'KUCOIN'
OKCOIN = 'OKCOIN'
OKEX = 'OKEX'
POLONIEX = 'POLONIEX'
PROBIT = 'PROBIT'
BITCOINCOM = 'BITCOINCOM'
BITMAX = 'BITMAX'
UPBIT = 'UPBIT'

COINGECKO = 'COINGECKO'


# Market Data
L2_BOOK = 'l2_book'
L3_BOOK = 'l3_book'
BOOK_DELTA = 'book_delta'
TRADES = 'trades'
TICKER = 'ticker'
VOLUME = 'volume'
FUNDING = 'funding'
OPEN_INTEREST = 'open_interest'
LIQUIDATIONS = 'liquidations'
FUTURES_INDEX = 'futures_index'
UNSUPPORTED = 'unsupported'
MARKET_INFO = 'market_info'
CANDLES = 'candles'

# Account Data / Authenticated Channels
ORDER_INFO = 'order_info'
USER_BALANCE = 'user_balance'
USER_FILLS = 'user_fills'
USER_POSITION = 'user_position'
USER_TRADES = 'user_trades'


BUY = 'buy'
SELL = 'sell'
BID = 'bid'
ASK = 'ask'
UND = 'undefined'

LIMIT = 'limit'
MARKET = 'market'
MAKER_OR_CANCEL = 'maker-or-cancel'
FILL_OR_KILL = 'fill-or-kill'
IMMEDIATE_OR_CANCEL = 'immediate-or-cancel'

OPEN = 'open'
PENDING = 'pending'
FILLED = 'filled'
PARTIAL = 'partial'
CANCELLED = 'cancelled'
UNFILLED = 'unfilled'

<<<<<<< HEAD
# Instrument type
SPOT = 'spot'
PERPETUAL = 'perpetual'
OPTION = 'option'
FUTURE = 'future'
ANY = 'any'
PREMIUM_INDEX = 'pindex'

# Currency
BTC = 'BTC'
ETH = 'ETH'

# Option type
C = 'call'
P = 'put'

# HTTP methods
GET = 'GET'
DELETE = 'DELETE'
PUT = 'PUT'
POST = 'POST'
=======
# Instrument Definitions

FUTURE = 'future'
SWAP = 'swap'
PERPETUAL = 'perpetual'
OPTION = 'option'
SPOT = 'spot'
CALL = 'call'
PUT = 'put'

>>>>>>> cb660a98

# HTTP methods
GET = 'GET'
DELETE = 'DELETE'
PUT = 'PUT'
POST = 'POST'


"""
L2 Orderbook Layout
    * BID and ASK are SortedDictionaries
    * PRICE and SIZE are of type decimal.Decimal

{
    symbol: {
        BID: {
            PRICE: SIZE,
            PRICE: SIZE,
            ...
        },
        ASK: {
            PRICE: SIZE,
            PRICE: SIZE,
            ...
        }
    },
    symbol: {
        ...
    },
    ...
}


L3 Orderbook Layout
    * Similar to L2, except orders are not aggregated by price,
      each price level contains the individual orders for that price level
{
    Symbol: {
        BID: {
            PRICE: {
                order-id: amount,
                order-id: amount,
                order-id: amount
            },
            PRICE: {
                order-id: amount,
                order-id: amount,
                order-id: amount
            }
            ...
        },
        ASK: {
            PRICE: {
                order-id: amount,
                order-id: amount,
                order-id: amount
            },
            PRICE: {
                order-id: amount,
                order-id: amount,
                order-id: amount
            }
            ...
        }
    },
    Symbol: {
        ...
    },
    ...
}


Delta is in format of:

for L2 books, it is as below
for L3 books:
    * tuples will be order-id, price, size

    {
        BID: [ (price, size), (price, size), (price, size), ...],
        ASK: [ (price, size), (price, size), (price, size), ...]
    }

    For L2 books a size of 0 means the price level should be deleted.
    For L3 books, a size of 0 means the order should be deleted. If there are
    no orders at the price, the price level can be deleted.



Trading Responses

Balances:

{
    coin/fiat: {
        total: Decimal, # total amount
        available: Decimal # available for trading
    },
    ...
}


Orders:

[
    {
        order_id: str,
        symbol: str,
        side: str,
        order_type: limit/market/etc,
        price: Decimal,
        total: Decimal,
        executed: Decimal,
        pending: Decimal,
        timestamp: float,
        order_status: FILLED/PARTIAL/CANCELLED/OPEN
    },
    {...},
    ...

]


Trade history:
[{
    'price': Decimal,
    'amount': Decimal,
    'timestamp': float,
    'side': str
    'fee_currency': str,
    'fee_amount': Decimal,
    'trade_id': str,
    'order_id': str
    },
    {
        ...
    }
]

"""<|MERGE_RESOLUTION|>--- conflicted
+++ resolved
@@ -89,40 +89,21 @@
 CANCELLED = 'cancelled'
 UNFILLED = 'unfilled'
 
-<<<<<<< HEAD
-# Instrument type
-SPOT = 'spot'
-PERPETUAL = 'perpetual'
-OPTION = 'option'
-FUTURE = 'future'
-ANY = 'any'
-PREMIUM_INDEX = 'pindex'
-
 # Currency
 BTC = 'BTC'
 ETH = 'ETH'
 
-# Option type
-C = 'call'
-P = 'put'
-
-# HTTP methods
-GET = 'GET'
-DELETE = 'DELETE'
-PUT = 'PUT'
-POST = 'POST'
-=======
 # Instrument Definitions
-
 FUTURE = 'future'
 SWAP = 'swap'
 PERPETUAL = 'perpetual'
 OPTION = 'option'
 SPOT = 'spot'
+ANY = 'any'
+PREMIUM_INDEX = 'pindex'
 CALL = 'call'
 PUT = 'put'
 
->>>>>>> cb660a98
 
 # HTTP methods
 GET = 'GET'
