'''
Copyright (C) 2017-2021  Bryant Moscon - bmoscon@gmail.com

Please see the LICENSE file for the terms and conditions
associated with this software.


Defines contains all constant string definitions for Cryptofeed,
as well as some documentation (in comment form) regarding
the book definitions and structure
'''
ASCENDEX = 'ASCENDEX'
BEQUANT = 'BEQUANT'
BITFINEX = 'BITFINEX'
BITHUMB = 'BITHUMB'
BITMEX = 'BITMEX'
BINANCE = 'BINANCE'
BINANCE_US = 'BINANCE_US'
BINANCE_FUTURES = 'BINANCE_FUTURES'
BINANCE_DELIVERY = 'BINANCE_DELIVERY'
BITFLYER = 'BITFLYER'
BITSTAMP = 'BITSTAMP'
BITTREX = 'BITTREX'
BLOCKCHAIN = 'BLOCKCHAIN'
BYBIT = 'BYBIT'
COINBASE = 'COINBASE'
DERIBIT = 'DERIBIT'
DYDX = 'DYDX'
EXX = 'EXX'
FTX = 'FTX'
FTX_US = 'FTX_US'
GATEIO = 'GATEIO'
GEMINI = 'GEMINI'
HITBTC = 'HITBTC'
HUOBI = 'HUOBI'
HUOBI_DM = 'HUOBI_DM'
HUOBI_SWAP = 'HUOBI_SWAP'
KRAKEN = 'KRAKEN'
KRAKEN_FUTURES = 'KRAKEN_FUTURES'
KUCOIN = 'KUCOIN'
OKCOIN = 'OKCOIN'
OKEX = 'OKEX'
PHEMEX = 'PHEMEX'
POLONIEX = 'POLONIEX'
PROBIT = 'PROBIT'
BITCOINCOM = 'BITCOINCOM'
UPBIT = 'UPBIT'


# Market Data
L1_BOOK = 'l1_book'
L2_BOOK = 'l2_book'
L3_BOOK = 'l3_book'
BOOK_DELTA = 'book_delta'
TRADES = 'trades'
TICKER = 'ticker'
VOLUME = 'volume'
FUNDING = 'funding'
OPEN_INTEREST = 'open_interest'
LIQUIDATIONS = 'liquidations'
FUTURES_INDEX = 'futures_index'
UNSUPPORTED = 'unsupported'
CANDLES = 'candles'
LAST_PRICE = 'last_price'

# Account Data / Authenticated Channels
ORDER_INFO = 'order_info'
USER_BALANCE = 'user_balance'
USER_FILLS = 'user_fills'
<<<<<<< HEAD
USER_POSITION = 'user_position'
USER_TRADES = 'user_trades'

=======
TRANSACTIONS = 'transactions'
BALANCES = 'balances'
PLACE_ORDER = 'place_order'
CANCEL_ORDER = 'cancel_order'
ORDERS = 'orders'
ORDER_STATUS = 'order_status'
TRADE_HISTORY = 'trade_history'
USER_DATA = 'user_data'
>>>>>>> 55723b98

BUY = 'buy'
SELL = 'sell'
BID = 'bid'
ASK = 'ask'
UND = 'undefined'

LIMIT = 'limit'
MARKET = 'market'
STOP_LIMIT = 'stop-limit'
STOP_MARKET = 'stop-market'
MAKER_OR_CANCEL = 'maker-or-cancel'
FILL_OR_KILL = 'fill-or-kill'
IMMEDIATE_OR_CANCEL = 'immediate-or-cancel'

OPEN = 'open'
PENDING = 'pending'
FILLED = 'filled'
PARTIAL = 'partial'
CANCELLED = 'cancelled'
UNFILLED = 'unfilled'
EXPIRED = 'expired'
SUSPENDED = 'suspended'

# Currency
BTC = 'BTC'
ETH = 'ETH'

<<<<<<< HEAD
# Instrument Definitions
FUTURE = 'future'
SWAP = 'swap'
=======
CURRENCY = 'currency'
FUTURES = 'futures'
>>>>>>> 55723b98
PERPETUAL = 'perpetual'
OPTION = 'option'
SPOT = 'spot'
ANY = 'any'
PREMIUM_INDEX = 'pindex'
CALL = 'call'
PUT = 'put'
FX = 'fx'


# HTTP methods
GET = 'GET'
DELETE = 'DELETE'
POST = 'POST'


"""
L2 Orderbook Layout
    * BID and ASK are SortedDictionaries
    * PRICE and SIZE are of type decimal.Decimal

{
    symbol: {
        BID: {
            PRICE: SIZE,
            PRICE: SIZE,
            ...
        },
        ASK: {
            PRICE: SIZE,
            PRICE: SIZE,
            ...
        }
    },
    symbol: {
        ...
    },
    ...
}


L3 Orderbook Layout
    * Similar to L2, except orders are not aggregated by price,
      each price level contains the individual orders for that price level
{
    Symbol: {
        BID: {
            PRICE: {
                order-id: amount,
                order-id: amount,
                order-id: amount
            },
            PRICE: {
                order-id: amount,
                order-id: amount,
                order-id: amount
            }
            ...
        },
        ASK: {
            PRICE: {
                order-id: amount,
                order-id: amount,
                order-id: amount
            },
            PRICE: {
                order-id: amount,
                order-id: amount,
                order-id: amount
            }
            ...
        }
    },
    Symbol: {
        ...
    },
    ...
}


Delta is in format of:

for L2 books, it is as below
for L3 books:
    * tuples will be order-id, price, size

    {
        BID: [ (price, size), (price, size), (price, size), ...],
        ASK: [ (price, size), (price, size), (price, size), ...]
    }

    For L2 books a size of 0 means the price level should be deleted.
    For L3 books, a size of 0 means the order should be deleted. If there are
    no orders at the price, the price level can be deleted.



Trading Responses

Balances:

{
    coin/fiat: {
        total: Decimal, # total amount
        available: Decimal # available for trading
    },
    ...
}


Orders:

[
    {
        order_id: str,
        symbol: str,
        side: str,
        order_type: limit/market/etc,
        price: Decimal,
        total: Decimal,
        executed: Decimal,
        pending: Decimal,
        timestamp: float,
        order_status: FILLED/PARTIAL/CANCELLED/OPEN
    },
    {...},
    ...

]


Trade history:
[{
    'price': Decimal,
    'amount': Decimal,
    'timestamp': float,
    'side': str
    'fee_currency': str,
    'fee_amount': Decimal,
    'trade_id': str,
    'order_id': str
    },
    {
        ...
    }
]

"""<|MERGE_RESOLUTION|>--- conflicted
+++ resolved
@@ -67,11 +67,8 @@
 ORDER_INFO = 'order_info'
 USER_BALANCE = 'user_balance'
 USER_FILLS = 'user_fills'
-<<<<<<< HEAD
 USER_POSITION = 'user_position'
 USER_TRADES = 'user_trades'
-
-=======
 TRANSACTIONS = 'transactions'
 BALANCES = 'balances'
 PLACE_ORDER = 'place_order'
@@ -80,7 +77,6 @@
 ORDER_STATUS = 'order_status'
 TRADE_HISTORY = 'trade_history'
 USER_DATA = 'user_data'
->>>>>>> 55723b98
 
 BUY = 'buy'
 SELL = 'sell'
@@ -109,14 +105,10 @@
 BTC = 'BTC'
 ETH = 'ETH'
 
-<<<<<<< HEAD
 # Instrument Definitions
-FUTURE = 'future'
 SWAP = 'swap'
-=======
 CURRENCY = 'currency'
 FUTURES = 'futures'
->>>>>>> 55723b98
 PERPETUAL = 'perpetual'
 OPTION = 'option'
 SPOT = 'spot'
