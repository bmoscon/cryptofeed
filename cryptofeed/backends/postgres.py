'''
Copyright (C) 2017-2021  Bryant Moscon - bmoscon@gmail.com

Please see the LICENSE file for the terms and conditions
associated with this software.
'''
from datetime import datetime as dt
from decimal import Decimal
from typing import Tuple

import asyncpg
from yapic import json

from cryptofeed.backends.backend import (BackendBookCallback, BackendBookDeltaCallback, BackendCandlesCallback, BackendFundingCallback,
                                         BackendOpenInterestCallback, BackendQueue, BackendTickerCallback, BackendTradeCallback,
<<<<<<< HEAD
                                         BackendLiquidationsCallback, BackendFuturesIndexCallback, BackendMarketInfoCallback,
                                         BackendTransactionsCallback, DeribitBackendTickerCallback, DeribitBackendTradeCallback,
                                         DeribitBackendBookCallback)
from cryptofeed.defines import CANDLES, FUNDING, OPEN_INTEREST, TICKER, TRADES, LIQUIDATIONS, FUTURES_INDEX, MARKET_INFO, TRANSACTIONS
=======
                                         BackendLiquidationsCallback, BackendFuturesIndexCallback, BackendMarketInfoCallback)
from cryptofeed.defines import CANDLES, FUNDING, OPEN_INTEREST, TICKER, TRADES, LIQUIDATIONS, FUTURES_INDEX, MARKET_INFO
>>>>>>> aefeb311


class PostgresCallback(BackendQueue):
    def __init__(self, host='127.0.0.1', user=None, pw=None, db=None, port=None, table=None, numeric_type=float, max_batch=100, **kwargs):
        """
        host: str
            Database host address
        user: str
            The name of the database role used for authentication.
        db: str
            The name of the database to connect to.
        pw: str
            Password to be used for authentication, if the server requires one.
        table: str
            Table name to insert into. Defaults to default_table that should be specified in child class
        max_batch: int
            maximum batch size to use when writing rows to postgres
        """
        self.conn = None
        self.table = table if table else self.default_table
        self.numeric_type = numeric_type
        self.user = user
        self.db = db
        self.pw = pw
        self.host = host
        self.port = port
        self.max_batch = max_batch

    async def _connect(self):
        if self.conn is None:
            self.conn = await asyncpg.connect(user=self.user, password=self.pw, database=self.db, host=self.host, port=self.port)

    def format(self, data: Tuple):
        feed = data[0]
        symbol = data[1]
        timestamp = data[2]
        receipt_timestamp = data[3]
        data = data[4]

        return f"(DEFAULT,'{timestamp}','{receipt_timestamp}','{feed}','{symbol}','{json.dumps(data)}')"

    async def writer(self):
        while True:
            size = max(self.queue.qsize(), 1)
            size = min(self.max_batch, size)
            async with self.read_many_queue(size) as updates:
                await self.write_batch(updates)

    async def write(self, feed: str, symbol: str, timestamp: float, receipt_timestamp: float, data: dict):
        ts = dt.utcfromtimestamp(timestamp)
        rts = dt.utcfromtimestamp(receipt_timestamp)
        await self.queue.put((feed, symbol, ts, rts, data))

    async def write_batch(self, updates: list):
        await self._connect()

        args_str = ','.join([self.format(u) for u in updates])

        async with self.conn.transaction():
            try:
                await self.conn.execute(f"INSERT INTO {self.table} VALUES {args_str}")
            except asyncpg.UniqueViolationError:
                # when restarting a subscription, some exchanges will re-publish a few messages
                pass

    async def stop(self):
        if self.queue.qsize() > 0:
            async with self.read_many_queue(self.queue.qsize()) as updates:
                await self.write_batch(updates)


class TradePostgres(PostgresCallback, BackendTradeCallback):
    default_table = TRADES

    def format(self, data: Tuple):
        feed = data[0]
        symbol = data[1]
        timestamp = data[2]
        receipt_timestamp = data[3]
        data = data[4]
        if data['id'] is None:
            data['id'] = 'NULL'
        else:
            data['id'] = f"'{data['id']}'"

        if data['order_type'] is None:
            data['order_type'] = 'NULL'
        else:
            data['order_type'] = f"'{data['order_type']}'"

        return f"(DEFAULT,'{timestamp}','{receipt_timestamp}','{feed}','{symbol}','{data['side']}',{data['amount']},{data['price']},{data['id']},{data['order_type']})"


class DeribitTradePostgres(PostgresCallback, DeribitBackendTradeCallback):
    default_table = TRADES

    async def write(self, feed: str, symbol: str, timestamp: float, receipt_timestamp: float, data: dict):
        d = ','.join('NULL' if val is None else str(val) if type(val) == self.numeric_type else f'\'{val}\'' for val in data.values())
        await super().write(feed, symbol, timestamp, receipt_timestamp, d)


class FundingPostgres(PostgresCallback, BackendFundingCallback):
    default_table = FUNDING


class TickerPostgres(PostgresCallback, BackendTickerCallback):
    default_table = TICKER

    def format(self, data: Tuple):
        feed = data[0]
        symbol = data[1]
        timestamp = data[2]
        receipt_timestamp = data[3]
        data = data[4]

        return f"(DEFAULT,'{timestamp}','{receipt_timestamp}','{feed}','{symbol}',{data['bid']},{data['ask']})"


class DeribitTickerPostgres(PostgresCallback, DeribitBackendTickerCallback):
    default_table = 'tickers'

    async def write(self, feed: str, symbol: str, timestamp: float, receipt_timestamp: float, data: dict):
        d = ','.join('NULL' if val is None else str(val) if type(val) == self.numeric_type else f'\'{val}\'' for val in data.values())
        await super().write(feed, symbol, timestamp, receipt_timestamp, d)


class OpenInterestPostgres(PostgresCallback, BackendOpenInterestCallback):
    default_table = OPEN_INTEREST

    async def write(self, feed: str, pair: str, timestamp: float, receipt_timestamp: float, data: dict):
        d = f"{data['open_interest']}"
        await super().write(feed, pair, timestamp, receipt_timestamp, d)


class FuturesIndexPostgres(PostgresCallback, BackendFuturesIndexCallback):
    default_table = FUTURES_INDEX

    async def write(self, feed: str, pair: str, timestamp: float, receipt_timestamp: float, data: dict):
        d = f"{data['futures_index']}"
        await super().write(feed, pair, timestamp, receipt_timestamp, d)


class LiquidationsPostgres(PostgresCallback, BackendLiquidationsCallback):
    default_table = LIQUIDATIONS


class BookPostgres(PostgresCallback, BackendBookCallback):
    default_table = 'book'


class DeribitBookPostgres(PostgresCallback, DeribitBackendBookCallback):
    default_table = 'books'

    async def write(self, feed: str, symbol: str, timestamp: float, receipt_timestamp: float, data: dict):
        await super().write(feed, symbol, timestamp, receipt_timestamp, f"'{json.dumps(data)}'")


class BookDeltaPostgres(PostgresCallback, BackendBookDeltaCallback):
    default_table = 'book'


class MarketInfoPostgres(PostgresCallback, BackendMarketInfoCallback):
    default_table = MARKET_INFO


class CandlesPostgres(PostgresCallback, BackendCandlesCallback):
    default_table = CANDLES

    def format(self, data: Tuple):
        feed = data[0]
        symbol = data[1]
        timestamp = data[2]
        receipt_timestamp = data[3]
        data = data[4]

        open_ts = dt.utcfromtimestamp(data['start'])
        close_ts = dt.utcfromtimestamp(data['stop'])
        return f"(DEFAULT,'{timestamp}','{receipt_timestamp}','{feed}','{symbol}','{open_ts}','{close_ts}','{data['interval']}',{data['trades']},{data['open_price']},{data['close_price']},{data['high_price']},{data['low_price']},{data['volume']},{data['closed']})"<|MERGE_RESOLUTION|>--- conflicted
+++ resolved
@@ -13,15 +13,9 @@
 
 from cryptofeed.backends.backend import (BackendBookCallback, BackendBookDeltaCallback, BackendCandlesCallback, BackendFundingCallback,
                                          BackendOpenInterestCallback, BackendQueue, BackendTickerCallback, BackendTradeCallback,
-<<<<<<< HEAD
                                          BackendLiquidationsCallback, BackendFuturesIndexCallback, BackendMarketInfoCallback,
-                                         BackendTransactionsCallback, DeribitBackendTickerCallback, DeribitBackendTradeCallback,
-                                         DeribitBackendBookCallback)
-from cryptofeed.defines import CANDLES, FUNDING, OPEN_INTEREST, TICKER, TRADES, LIQUIDATIONS, FUTURES_INDEX, MARKET_INFO, TRANSACTIONS
-=======
-                                         BackendLiquidationsCallback, BackendFuturesIndexCallback, BackendMarketInfoCallback)
+                                         DeribitBackendTickerCallback, DeribitBackendTradeCallback, DeribitBackendBookCallback)
 from cryptofeed.defines import CANDLES, FUNDING, OPEN_INTEREST, TICKER, TRADES, LIQUIDATIONS, FUTURES_INDEX, MARKET_INFO
->>>>>>> aefeb311
 
 
 class PostgresCallback(BackendQueue):
