--- conflicted
+++ resolved
@@ -9,17 +9,11 @@
 from yapic import json
 
 from cryptofeed.backends.backend import (BackendCandlesCallback, BackendQueue, BackendBookCallback, BackendBookDeltaCallback, BackendFundingCallback,
-<<<<<<< HEAD
                                          BackendFuturesIndexCallback, BackendOpenInterestCallback, BackendTickerCallback, BackendTradeCallback,
-                                         BackendLiquidationsCallback, BackendMarketInfoCallback,
-                                         DeribitBackendBookCallback, DeribitBackendTickerCallback, DeribitBackendTradeCallback,
+                                         BackendLiquidationsCallback, DeribitBackendBookCallback, DeribitBackendTickerCallback, DeribitBackendTradeCallback,
                                          BackendVolumeCallback, BackendUserBalanceCallback, BackendUserPositionCallback,
                                          BackendUserFillCallback, BackendUserOrderCallback)
-from cryptofeed.defines import FUTURES_INDEX, TICKER, TRADES, USER_FILLS, VOLUME, USER_BALANCE, ORDER_INFO, USER_POSITION
-=======
-                                         BackendOpenInterestCallback, BackendTickerCallback, BackendTradeCallback,
-                                         BackendLiquidationsCallback)
->>>>>>> 55723b98
+from cryptofeed.defines import FUTURES_INDEX, TRADES, USER_FILLS, VOLUME, USER_BALANCE, ORDER_INFO, USER_POSITION
 
 
 class ZMQCallback(BackendQueue):
@@ -84,11 +78,6 @@
     default_key = 'liquidations'
 
 
-<<<<<<< HEAD
-class MarketInfoZMQ(ZMQCallback, BackendMarketInfoCallback):
-    default_key = 'market_info'
-
-
 class FuturesIndexZMQ(ZMQCallback, BackendFuturesIndexCallback):
     default_key = FUTURES_INDEX
 
@@ -96,19 +85,22 @@
 class VolumeZMQ(ZMQCallback, BackendVolumeCallback):
     default_key = VOLUME
 
-=======
->>>>>>> 55723b98
+
 class CandlesZMQ(ZMQCallback, BackendCandlesCallback):
     default_key = 'candles'
+
 
 class UserBalanceZMQ(ZMQCallback, BackendUserBalanceCallback):
     default_key = USER_BALANCE
 
+
 class UserPositionZMQ(ZMQCallback, BackendUserPositionCallback):
     default_key = USER_POSITION
+
 
 class UserFillZMQ(ZMQCallback, BackendUserFillCallback):
     default_key = USER_FILLS
 
+
 class OrderInfoZMQ(ZMQCallback, BackendUserOrderCallback):
     default_key = ORDER_INFO