--- conflicted
+++ resolved
@@ -9,16 +9,11 @@
 from yapic import json
 
 from cryptofeed.backends.backend import (BackendCandlesCallback, BackendQueue, BackendBookCallback, BackendBookDeltaCallback, BackendFundingCallback,
-<<<<<<< HEAD
                                          BackendFuturesIndexCallback, BackendOpenInterestCallback, BackendTickerCallback, BackendTradeCallback,
-                                         BackendLiquidationsCallback, BackendMarketInfoCallback, BackendTransactionsCallback,
+                                         BackendLiquidationsCallback, BackendMarketInfoCallback,
                                          DeribitBackendBookCallback, DeribitBackendTickerCallback, DeribitBackendTradeCallback,
                                          BackendVolumeCallback, BackendUserBalanceCallback, BackendUserPositionCallback)
 from cryptofeed.defines import FUTURES_INDEX, TICKER, TRADES, VOLUME, USER_BALANCE, USER_POSITION
-=======
-                                         BackendOpenInterestCallback, BackendTickerCallback, BackendTradeCallback,
-                                         BackendLiquidationsCallback, BackendMarketInfoCallback)
->>>>>>> aefeb311
 
 
 class ZMQCallback(BackendQueue):
@@ -87,11 +82,6 @@
     default_key = 'market_info'
 
 
-<<<<<<< HEAD
-class TransactionsZMQ(ZMQCallback, BackendTransactionsCallback):
-    default_key = 'transactions'
-
-
 class FuturesIndexZMQ(ZMQCallback, BackendFuturesIndexCallback):
     default_key = FUTURES_INDEX
 
@@ -99,8 +89,6 @@
 class VolumeZMQ(ZMQCallback, BackendVolumeCallback):
     default_key = VOLUME
 
-=======
->>>>>>> aefeb311
 class CandlesZMQ(ZMQCallback, BackendCandlesCallback):
     default_key = 'candles'
 
