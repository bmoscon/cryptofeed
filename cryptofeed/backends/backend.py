'''
Copyright (C) 2017-2021  Bryant Moscon - bmoscon@gmail.com

Please see the LICENSE file for the terms and conditions
associated with this software.
'''
import asyncio
from asyncio.queues import Queue
from contextlib import asynccontextmanager
from decimal import Decimal

from cryptofeed.backends._util import book_convert, book_delta_convert
from cryptofeed.defines import BID, ASK


class BackendQueue:
    def start(self, loop: asyncio.AbstractEventLoop):
        if hasattr(self, 'started') and self.started:
            # prevent a backend callback from starting more than 1 writer and creating more than 1 queue
            return
        self.queue = Queue()
        loop.create_task(self.writer())
        self.started = True

    async def writer(self):
        raise NotImplementedError

    @asynccontextmanager
    async def read_queue(self):
        update = await self.queue.get()
        yield update
        self.queue.task_done()

    @asynccontextmanager
    async def read_many_queue(self, count: int):
        ret = []
        counter = 0
        while counter < count:
            update = await self.queue.get()
            ret.append(update)
            counter += 1

        yield ret

        for _ in range(count):
            self.queue.task_done()


class BackendBookCallback:
    async def __call__(self, *, feed: str, symbol: str, book: dict, timestamp: float, receipt_timestamp: float):
        data = {'timestamp': timestamp, 'receipt_timestamp': receipt_timestamp, 'delta': False, BID: {}, ASK: {}}
        book_convert(book, data, convert=self.numeric_type)
        await self.write(feed, symbol, timestamp, receipt_timestamp, data)


class BackendBookDeltaCallback:
    async def __call__(self, *, feed: str, symbol: str, delta: dict, timestamp: float, receipt_timestamp: float):
        data = {'timestamp': timestamp, 'receipt_timestamp': receipt_timestamp, 'delta': True, BID: {}, ASK: {}}
        book_delta_convert(delta, data, convert=self.numeric_type)
        await self.write(feed, symbol, timestamp, receipt_timestamp, data)


class BackendTradeCallback:
    async def __call__(self, *, feed: str, symbol: str, side: str, amount: Decimal, price: Decimal, order_id: str = None, timestamp: float, receipt_timestamp: float, order_type: str = None):
        data = {'feed': feed, 'symbol': symbol, 'timestamp': timestamp, 'receipt_timestamp': receipt_timestamp,
                'side': side, 'amount': self.numeric_type(amount), 'price': self.numeric_type(price), 'order_type': order_type, 'id': order_id}
        await self.write(feed, symbol, timestamp, receipt_timestamp, data)


class BackendFundingCallback:
    async def __call__(self, *, feed, symbol, **kwargs):
        for key in kwargs:
            if isinstance(kwargs[key], Decimal):
                kwargs[key] = self.numeric_type(kwargs[key])
        kwargs['feed'] = feed
        kwargs['symbol'] = symbol
        timestamp = kwargs.get('timestamp')
        receipt_timestamp = kwargs.get('receipt_timestamp')

        await self.write(feed, symbol, timestamp, receipt_timestamp, kwargs)


class BackendTickerCallback:
    async def __call__(self, *, feed: str, symbol: str, bid: Decimal, ask: Decimal, timestamp: float, receipt_timestamp: float):
        data = {'feed': feed, 'symbol': symbol, 'bid': self.numeric_type(bid), 'ask': self.numeric_type(ask), 'receipt_timestamp': receipt_timestamp, 'timestamp': timestamp}
        await self.write(feed, symbol, timestamp, receipt_timestamp, data)


class BackendOpenInterestCallback:
    async def __call__(self, *, feed: str, symbol: str, open_interest: Decimal, timestamp: float, receipt_timestamp: float):
        data = {'feed': feed, 'symbol': symbol, 'open_interest': self.numeric_type(open_interest), 'receipt_timestamp': receipt_timestamp, 'timestamp': timestamp}
        await self.write(feed, symbol, timestamp, receipt_timestamp, data)


class BackendFuturesIndexCallback:
<<<<<<< HEAD
    async def __call__(self, *, feed: str, pair: str, futures_index: Decimal, timestamp: float, receipt_timestamp: float):
        data = {'feed': feed, 'pair': pair, 'futures_index': self.numeric_type(futures_index), 'receipt_timestamp': receipt_timestamp, 'timestamp': timestamp}
        await self.write(feed, pair, timestamp, receipt_timestamp, data)
=======
    async def __call__(self, *, feed: str, symbol: str, futures_index: Decimal, timestamp: float, receipt_timestamp: float):
        data = {'feed': feed, 'symbol': symbol, 'futures_index': self.numeric_type(futures_index), 'receipt_timestamp': receipt_timestamp, 'timestamp': timestamp}
        await self.write(feed, symbol, timestamp, receipt_timestamp, data)
>>>>>>> c6b2d8e8


class BackendLiquidationsCallback:
    async def __call__(self, *, feed: str, symbol: str, side: str, leaves_qty: Decimal, price: Decimal, order_id: str, status: str, timestamp: float, receipt_timestamp: float):
        data = {'feed': feed, 'symbol': symbol, 'side': side, 'leaves_qty': self.numeric_type(leaves_qty), 'price': self.numeric_type(price), 'order_id': order_id if order_id else "None", 'status': status, 'receipt_timestamp': receipt_timestamp, 'timestamp': timestamp}
        await self.write(feed, symbol, timestamp, receipt_timestamp, data)


class BackendMarketInfoCallback:
    async def __call__(self, *, feed: str, symbol: str, timestamp: float, **kwargs):
        kwargs['feed'] = feed
        kwargs['symbol'] = symbol
        kwargs['timestamp'] = timestamp
        await self.write(feed, symbol, timestamp, timestamp, kwargs)


class BackendCandlesCallback:
    async def __call__(self, *, feed: str, symbol: str, start: float, stop: float, interval: str, trades: int, open_price: Decimal, close_price: Decimal, high_price: Decimal, low_price: Decimal, volume: Decimal, closed: bool, timestamp: float, receipt_timestamp: float):
        data = {'feed': feed, 'symbol': symbol, 'timestamp': timestamp, 'receipt_timestamp': receipt_timestamp,
                'start': start, 'stop': stop, 'interval': interval, 'trades': trades, 'open_price': self.numeric_type(open_price),
                'close_price': self.numeric_type(close_price), 'high_price': self.numeric_type(high_price), 'low_price': self.numeric_type(low_price),
                'volume': self.numeric_type(volume), 'closed': str(closed)
                }
        await self.write(feed, symbol, timestamp, receipt_timestamp, data)<|MERGE_RESOLUTION|>--- conflicted
+++ resolved
@@ -93,15 +93,9 @@
 
 
 class BackendFuturesIndexCallback:
-<<<<<<< HEAD
-    async def __call__(self, *, feed: str, pair: str, futures_index: Decimal, timestamp: float, receipt_timestamp: float):
-        data = {'feed': feed, 'pair': pair, 'futures_index': self.numeric_type(futures_index), 'receipt_timestamp': receipt_timestamp, 'timestamp': timestamp}
-        await self.write(feed, pair, timestamp, receipt_timestamp, data)
-=======
     async def __call__(self, *, feed: str, symbol: str, futures_index: Decimal, timestamp: float, receipt_timestamp: float):
         data = {'feed': feed, 'symbol': symbol, 'futures_index': self.numeric_type(futures_index), 'receipt_timestamp': receipt_timestamp, 'timestamp': timestamp}
         await self.write(feed, symbol, timestamp, receipt_timestamp, data)
->>>>>>> c6b2d8e8
 
 
 class BackendLiquidationsCallback:
