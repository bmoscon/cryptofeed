--- conflicted
+++ resolved
@@ -49,64 +49,6 @@
         await self.write(data)
 
 
-<<<<<<< HEAD
-class BackendTickerCallback:
-    async def __call__(self, *, feed: str, symbol: str, bid: Decimal, ask: Decimal, timestamp: float, receipt_timestamp: float):
-        data = {'feed': feed, 'symbol': symbol, 'bid': self.numeric_type(bid), 'ask': self.numeric_type(ask), 'receipt_timestamp': receipt_timestamp, 'timestamp': timestamp}
-        await self.write(feed, symbol, timestamp, receipt_timestamp, data)
-
-
-class BackendOpenInterestCallback:
-    async def __call__(self, *, feed: str, symbol: str, open_interest: Decimal, timestamp: float, receipt_timestamp: float):
-        data = {'feed': feed, 'symbol': symbol, 'open_interest': self.numeric_type(open_interest), 'receipt_timestamp': receipt_timestamp, 'timestamp': timestamp}
-        await self.write(feed, symbol, timestamp, receipt_timestamp, data)
-
-
-class BackendFuturesIndexCallback:
-    async def __call__(self, *, feed: str, symbol: str, futures_index: Decimal, timestamp: float, receipt_timestamp: float):
-        data = {'feed': feed, 'symbol': symbol, 'futures_index': self.numeric_type(futures_index), 'receipt_timestamp': receipt_timestamp, 'timestamp': timestamp}
-        await self.write(feed, symbol, timestamp, receipt_timestamp, data)
-
-
-class BackendLiquidationsCallback:
-    async def __call__(self, *, feed: str, symbol: str, side: str, leaves_qty: Decimal, price: Decimal, order_id: str, status: str, timestamp: float, receipt_timestamp: float):
-        data = {'feed': feed, 'symbol': symbol, 'side': side, 'leaves_qty': self.numeric_type(leaves_qty), 'price': self.numeric_type(price), 'order_id': order_id if order_id else "None", 'status': status, 'receipt_timestamp': receipt_timestamp, 'timestamp': timestamp}
-        await self.write(feed, symbol, timestamp, receipt_timestamp, data)
-
-
-class BackendCandlesCallback:
-    async def __call__(self, *, feed: str, symbol: str, start: float, stop: float, interval: str, trades: int, open_price: Decimal, close_price: Decimal, high_price: Decimal, low_price: Decimal, volume: Decimal, closed: bool, timestamp: float, receipt_timestamp: float):
-        data = {'feed': feed, 'symbol': symbol, 'timestamp': timestamp, 'receipt_timestamp': receipt_timestamp,
-                'start': start, 'stop': stop, 'interval': interval, 'trades': trades, 'open_price': self.numeric_type(open_price),
-                'close_price': self.numeric_type(close_price), 'high_price': self.numeric_type(high_price), 'low_price': self.numeric_type(low_price),
-                'volume': self.numeric_type(volume), 'closed': str(closed)
-                }
-        await self.write(feed, symbol, timestamp, receipt_timestamp, data)
-
-
-class BackendBalancesCallback:
-    async def __call__(self, *, feed, symbol, **kwargs):
-        for key in kwargs:
-            if isinstance(kwargs[key], Decimal):
-                kwargs[key] = self.numeric_type(kwargs[key])
-        kwargs['feed'] = feed
-        kwargs['symbol'] = symbol
-        timestamp = kwargs.get('timestamp')
-        receipt_timestamp = kwargs.get('receipt_timestamp')
-        await self.write(feed, symbol, timestamp, receipt_timestamp, kwargs)
-
-
-class BackendPositionsCallback:
-    async def __call__(self, *, feed, symbol, **kwargs):
-        for key in kwargs:
-            if isinstance(kwargs[key], Decimal):
-                kwargs[key] = self.numeric_type(kwargs[key])
-        kwargs['feed'] = feed
-        kwargs['symbol'] = symbol
-        timestamp = kwargs.get('timestamp')
-        receipt_timestamp = kwargs.get('receipt_timestamp')
-        await self.write(feed, symbol, timestamp, receipt_timestamp, kwargs)
-=======
 class BackendBookCallback:
     async def __call__(self, book, receipt_timestamp: float):
         if self.snapshots_only:
@@ -119,5 +61,4 @@
             data['receipt_timestamp'] = receipt_timestamp
             if book.delta is None:
                 del data['delta']
-            await self.write(data)
->>>>>>> d1c3cc51
+            await self.write(data)