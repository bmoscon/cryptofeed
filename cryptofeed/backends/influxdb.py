--- conflicted
+++ resolved
@@ -68,20 +68,17 @@
             self.headers = {"Authorization": f"Token {token}"}
         else:
             if create_db:
-                r = requests.post(f'{addr}/query', data={'q': f'CREATE DATABASE {db}'})
+                r = requests.post(
+                    f'{addr}/query', data={'q': f'CREATE DATABASE {db}'})
                 r.raise_for_status()
             self.addr = f"{addr}/write?db={db}"
             self.headers = {}
-            
+
         self.session = None
         self.numeric_type = numeric_type
         self.key = key if key else self.default_key
 
-<<<<<<< HEAD
-    async def write(self, feed, pair, timestamp, data):
-=======
     async def write(self, feed, pair, timestamp, receipt_timestamp, data):
->>>>>>> 3212ef32
         d = ''
 
         for key, value in data.items():
@@ -93,11 +90,7 @@
                 d += f'{key}={value},'
         d = d[:-1]
 
-<<<<<<< HEAD
-        update = f'{self.key}-{feed},pair={pair} {d},timestamp={timestamp}'
-=======
         update = f'{self.key}-{feed},pair={pair} {d},timestamp={timestamp},receipt_timestamp={receipt_timestamp}'
->>>>>>> 3212ef32
         await self.http_write('POST', update, self.headers)
 
 
@@ -120,19 +113,25 @@
                 if isinstance(val, dict):
                     for order_id, amount in val.items():
                         if self.numeric_type is str:
-                            msg.append(f'{start} side="{side}",id="{order_id}",receipt_timestamp={receipt_timestamp},timestamp={timestamp},price="{price}",amount="{amount}" {ts}')
+                            msg.append(
+                                f'{start} side="{side}",id="{order_id}",receipt_timestamp={receipt_timestamp},timestamp={timestamp},price="{price}",amount="{amount}" {ts}')
                         elif self.numeric_type is float:
-                            msg.append(f'{start} side="{side}",id="{order_id}",receipt_timestamp={receipt_timestamp},timestamp={timestamp},price={price},amount={amount} {ts}')
+                            msg.append(
+                                f'{start} side="{side}",id="{order_id}",receipt_timestamp={receipt_timestamp},timestamp={timestamp},price={price},amount={amount} {ts}')
                         else:
-                            raise UnsupportedType(f"Type {self.numeric_type} not supported")
+                            raise UnsupportedType(
+                                f"Type {self.numeric_type} not supported")
                         ts += 1
                 else:
                     if self.numeric_type is str:
-                        msg.append(f'{start} side="{side}",receipt_timestamp={receipt_timestamp},timestamp={timestamp},price="{price}",amount="{val}" {ts}')
+                        msg.append(
+                            f'{start} side="{side}",receipt_timestamp={receipt_timestamp},timestamp={timestamp},price="{price}",amount="{val}" {ts}')
                     elif self.numeric_type is float:
-                        msg.append(f'{start} side="{side}",receipt_timestamp={receipt_timestamp},timestamp={timestamp},price={price},amount={val} {ts}')
+                        msg.append(
+                            f'{start} side="{side}",receipt_timestamp={receipt_timestamp},timestamp={timestamp},price={price},amount={val} {ts}')
                     else:
-                        raise UnsupportedType(f"Type {self.numeric_type} not supported")
+                        raise UnsupportedType(
+                            f"Type {self.numeric_type} not supported")
                     ts += 1
         await self.http_write('POST', '\n'.join(msg), self.headers)
 
