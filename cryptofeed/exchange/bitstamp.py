--- conflicted
+++ resolved
@@ -61,12 +61,7 @@
                     self.l2_book[pair][side][price] = size
                     delta[side].append((price, size))
 
-<<<<<<< HEAD
-        await self.book_callback(self.l2_book[pair], book_type=L2_BOOK, pair=pair, forced=forced, delta=delta, timestamp=timestamp)
-=======
-        await self.book_callback(pair=pair, book_type=L2_BOOK, forced=forced, delta=delta,
-                                 timestamp=timestamp_normalize(self.id, timestamp))
->>>>>>> 24483fd2
+        await self.book_callback(self.l2_book[pair], L2_BOOK, pair, forced, delta, timestamp_normalize(self.id, timestamp))
 
     async def _l3_book(self, msg):
         data = msg['data']
@@ -81,12 +76,7 @@
                 size = Decimal(size)
                 book[side].get(price, sd())[order_id] = size
         self.l3_book[pair] = book
-<<<<<<< HEAD
-        await self.book_callback(self.l3_book[pair], book_type=L3_BOOK, pair=pair, forced=False, delta=False, timestamp=timestamp)
-=======
-        await self.book_callback(pair=pair, book_type=L3_BOOK, forced=False, delta=False,
-                                 timestamp=timestamp_normalize(self.id, timestamp))
->>>>>>> 24483fd2
+        await self.book_callback(self.l3_book[pair], L3_BOOK, pair, False, False, timestamp_normalize(self.id, timestamp))
 
     async def _trades(self, msg):
         """
