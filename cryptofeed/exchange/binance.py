'''
Copyright (C) 2017-2021  Bryant Moscon - bmoscon@gmail.com

Please see the LICENSE file for the terms and conditions
associated with this software.
'''
import logging
from collections import defaultdict
from decimal import Decimal
from typing import Dict, Union, Tuple

from sortedcontainers import SortedDict as sd
from yapic import json

from cryptofeed.connection import AsyncConnection
from cryptofeed.defines import BID, ASK, BINANCE, BUY, CANDLES, FUNDING, L2_BOOK, LIQUIDATIONS, OPEN_INTEREST, SELL, TICKER, TRADES
from cryptofeed.feed import Feed
from cryptofeed.standards import symbol_exchange_to_std, timestamp_normalize, normalize_channel


LOG = logging.getLogger('feedhandler')


class Binance(Feed):
    id = BINANCE
    valid_depths = [5, 10, 20, 50, 100, 500, 1000, 5000]
    # m -> minutes; h -> hours; d -> days; w -> weeks; M -> months
    valid_candle_intervals = {'1m', '3m', '5m', '15m', '30m', '1h', '2h', '4h', '6h', '8h', '12h', '1d', '3d', '1w', '1M'}

    def __init__(self, candle_interval='1m', candle_closed_only=False, **kwargs):
        super().__init__({}, **kwargs)
        self.ws_endpoint = 'wss://stream.binance.com:9443'
        self.rest_endpoint = 'https://www.binance.com/api/v1'
        self.candle_interval = candle_interval
        self.candle_closed_only = candle_closed_only
        if candle_interval not in self.valid_candle_intervals:
            raise ValueError(f"Candle interval must be one of {self.valid_candle_intervals}")
        self.address = self._address()
        self._reset()

    def _address(self) -> Union[str, Dict]:
        """
        Binance has a 200 pair/stream limit per connection, so we need to break the address
        down into multiple connections if necessary. Because the key is currently not used
        for the address dict, we can just set it to the last used stream, since this will be
        unique.

        The generic connect method supplied by Feed will take care of creating the
        correct connection objects from the addresses.
        """
        address = self.ws_endpoint + '/stream?streams='
        subs = []

        for chan in self.channels if not self.subscription else self.subscription:
            normalized_chan = normalize_channel(self.id, chan)
            if normalize_channel == OPEN_INTEREST:
                continue

            stream = chan
            if normalized_chan == CANDLES:
                stream = f"{chan}{self.candle_interval}"

            for pair in self.symbols if not self.subscription else self.subscription[chan]:
                # for everything but premium index the symbols need to be lowercase.
                if pair.startswith("p"):
                    if normalized_chan != CANDLES:
                        raise ValueError("Premium Index Symbols only allowed on Candle data feed")
                else:
                    pair = pair.lower()
                subs.append(f"{pair}@{stream}")

        if len(subs) < 200:
            return address + '/'.join(subs)
        else:
            def split_list(_list: list, n: int):
                for i in range(0, len(_list), n):
                    yield _list[i:i + n]
            return {chunk[0]: address + '/'.join(chunk) for chunk in split_list(subs, 200)}

    def _reset(self):
        self.forced = defaultdict(bool)
        self.l2_book = {}
        self.last_update_id = {}
        self.open_interest = {}

    @classmethod
    def get_instruments(cls):
        return cls.info()['symbols']

    async def _trade(self, msg: dict, timestamp: float):
        """
        {
            "e": "aggTrade",  // Event type
            "E": 123456789,   // Event time
            "s": "BNBBTC",    // Symbol
            "a": 12345,       // Aggregate trade ID
            "p": "0.001",     // Price
            "q": "100",       // Quantity
            "f": 100,         // First trade ID
            "l": 105,         // Last trade ID
            "T": 123456785,   // Trade time
            "m": true,        // Is the buyer the market maker?
            "M": true         // Ignore
        }
        """
        price = Decimal(msg['p'])
        amount = Decimal(msg['q'])
        await self.callback(TRADES, feed=self.id,
                            order_id=msg['a'],
                            symbol=symbol_exchange_to_std(msg['s']),
                            side=SELL if msg['m'] else BUY,
                            amount=amount,
                            price=price,
                            timestamp=timestamp_normalize(self.id, msg['E']),
                            receipt_timestamp=timestamp)

    async def _ticker(self, msg: dict, timestamp: float):
        """
        {
            'u': 382569232,
            's': 'FETUSDT',
            'b': '0.36031000',
            'B': '1500.00000000',
            'a': '0.36092000',
            'A': '176.40000000'
        }
        """
        pair = symbol_exchange_to_std(msg['s'])
        bid = Decimal(msg['b'])
        ask = Decimal(msg['a'])

        # Binance does not have a timestamp in this update, but the two futures APIs do
        if 'E' in msg:
            ts = timestamp_normalize(self.id, msg['E'])
        else:
            ts = timestamp

        await self.callback(TICKER, feed=self.id,
                            symbol=pair,
                            bid=bid,
                            bid_size=Decimal(msg['B']),
                            ask=ask,
<<<<<<< HEAD
                            ask_size=Decimal(msg['A']),
                            timestamp=timestamp_normalize(self.id, msg['E']),
=======
                            timestamp=ts,
>>>>>>> e2df1b35
                            receipt_timestamp=timestamp)

    async def _liquidations(self, msg: dict, timestamp: float):
        """
        {
        "e":"forceOrder",       // Event Type
        "E":1568014460893,      // Event Time
        "o":{
            "s":"BTCUSDT",      // Symbol
            "S":"SELL",         // Side
            "o":"LIMIT",        // Order Type
            "f":"IOC",          // Time in Force
            "q":"0.014",        // Original Quantity
            "p":"9910",         // Price
            "ap":"9910",        // Average Price
            "X":"FILLED",       // Order Status
            "l":"0.014",        // Order Last Filled Quantity
            "z":"0.014",        // Order Filled Accumulated Quantity
            "T":1568014460893,  // Order Trade Time
            }
        }
        """
        pair = symbol_exchange_to_std(msg['o']['s'])
        await self.callback(LIQUIDATIONS,
                            feed=self.id,
                            symbol=pair,
                            side=msg['o']['S'],
                            leaves_qty=Decimal(msg['o']['q']),
                            price=Decimal(msg['o']['p']),
                            order_id=None,
                            timestamp=timestamp_normalize(self.id, msg['E']),
                            receipt_timestamp=timestamp)

    async def _snapshot(self, conn: AsyncConnection, pair: str) -> None:
        max_depth = self.max_depth if self.max_depth else 1000
        if max_depth not in self.valid_depths:
            for d in self.valid_depths:
                if d > max_depth:
                    max_depth = d

        url = f'{self.rest_endpoint}/depth?symbol={pair}&limit={max_depth}'
        resp = await conn.get(url)
        resp = json.loads(resp, parse_float=Decimal)

        std_pair = symbol_exchange_to_std(pair)
        self.last_update_id[std_pair] = resp['lastUpdateId']
        self.l2_book[std_pair] = {BID: sd(), ASK: sd()}
        for s, side in (('bids', BID), ('asks', ASK)):
            for update in resp[s]:
                price = Decimal(update[0])
                amount = Decimal(update[1])
                self.l2_book[std_pair][side][price] = amount

    def _check_update_id(self, pair: str, msg: dict) -> Tuple[bool, bool]:
        skip_update = False
        forced = not self.forced[pair]

        if forced and msg['u'] <= self.last_update_id[pair]:
            skip_update = True
        elif forced and msg['U'] <= self.last_update_id[pair] + 1 <= msg['u']:
            self.last_update_id[pair] = msg['u']
            self.forced[pair] = True
        elif not forced and self.last_update_id[pair] + 1 == msg['U']:
            self.last_update_id[pair] = msg['u']
        else:
            self._reset()
            LOG.warning("%s: Missing book update detected, resetting book", self.id)
            skip_update = True

        return skip_update, forced

    async def _book(self, conn: AsyncConnection, msg: dict, pair: str, timestamp: float):
        """
        {
            "e": "depthUpdate", // Event type
            "E": 123456789,     // Event time
            "s": "BNBBTC",      // Symbol
            "U": 157,           // First update ID in event
            "u": 160,           // Final update ID in event
            "b": [              // Bids to be updated
                    [
                        "0.0024",       // Price level to be updated
                        "10"            // Quantity
                    ]
            ],
            "a": [              // Asks to be updated
                    [
                        "0.0026",       // Price level to be updated
                        "100"           // Quantity
                    ]
            ]
        }
        """
        exchange_pair = pair
        pair = symbol_exchange_to_std(pair)

        if pair not in self.l2_book:
            await self._snapshot(conn, exchange_pair)

        skip_update, forced = self._check_update_id(pair, msg)
        if skip_update:
            return

        delta = {BID: [], ASK: []}
        ts = msg['E']

        for s, side in (('b', BID), ('a', ASK)):
            for update in msg[s]:
                price = Decimal(update[0])
                amount = Decimal(update[1])

                if amount == 0:
                    if price in self.l2_book[pair][side]:
                        del self.l2_book[pair][side][price]
                        delta[side].append((price, amount))
                else:
                    self.l2_book[pair][side][price] = amount
                    delta[side].append((price, amount))

        await self.book_callback(self.l2_book[pair], L2_BOOK, pair, forced, delta, timestamp_normalize(self.id, ts), timestamp)

    async def _funding(self, msg: dict, timestamp: float):
        """
        {
            "e": "markPriceUpdate",  // Event type
            "E": 1562305380000,      // Event time
            "s": "BTCUSDT",          // Symbol
            "p": "11185.87786614",   // Mark price
            "r": "0.00030000",       // Funding rate
            "T": 1562306400000       // Next funding time
        }
        """
        await self.callback(FUNDING,
                            feed=self.id,
                            symbol=symbol_exchange_to_std(msg['s']),
                            timestamp=timestamp_normalize(self.id, msg['E']),
                            receipt_timestamp=timestamp,
                            mark_price=Decimal(msg['p']),
                            rate=Decimal(msg['r']),
                            next_funding_time=timestamp_normalize(self.id, msg['T']),
                            )

    async def _candle(self, msg: dict, timestamp: float):
        """
        {
            'e': 'kline',
            'E': 1615927655524,
            's': 'BTCUSDT',
            'k': {
                't': 1615927620000,
                'T': 1615927679999,
                's': 'BTCUSDT',
                'i': '1m',
                'f': 710917276,
                'L': 710917780,
                'o': '56215.99000000',
                'c': '56232.07000000',
                'h': '56238.59000000',
                'l': '56181.99000000',
                'v': '13.80522200',
                'n': 505,
                'x': False,
                'q': '775978.37383076',
                'V': '7.19660600',
                'Q': '404521.60814919',
                'B': '0'
            }
        }
        """
        if self.candle_closed_only and not msg['k']['x']:
            return

        await self.callback(CANDLES,
                            feed=self.id,
                            symbol=symbol_exchange_to_std(msg['s']),
                            timestamp=timestamp_normalize(self.id, msg['E']),
                            receipt_timestamp=timestamp,
                            start=msg['k']['t'] / 1000,
                            stop=msg['k']['T'] / 1000,
                            interval=msg['k']['i'],
                            trades=msg['k']['n'],
                            open_price=Decimal(msg['k']['o']),
                            close_price=Decimal(msg['k']['c']),
                            high_price=Decimal(msg['k']['h']),
                            low_price=Decimal(msg['k']['l']),
                            volume=Decimal(msg['k']['v']),
                            closed=msg['k']['x'])

    async def message_handler(self, msg: str, conn, timestamp: float):
        msg = json.loads(msg, parse_float=Decimal)

        # Combined stream events are wrapped as follows: {"stream":"<streamName>","data":<rawPayload>}
        # streamName is of format <symbol>@<channel>
        pair, _ = msg['stream'].split('@', 1)
        msg = msg['data']
        pair = pair.upper()
        if 'e' in msg:
            if msg['e'] == 'depthUpdate':
                await self._book(conn, msg, pair, timestamp)
            elif msg['e'] == 'aggTrade':
                await self._trade(msg, timestamp)
            elif msg['e'] == 'forceOrder':
                await self._liquidations(msg, timestamp)
            elif msg['e'] == 'markPriceUpdate':
                await self._funding(msg, timestamp)
            elif msg['e'] == 'kline':
                await self._candle(msg, timestamp)
            else:
                LOG.warning("%s: Unexpected message received: %s", self.id, msg)
        elif 'A' in msg:
            await self._ticker(msg, timestamp)
        else:
            LOG.warning("%s: Unexpected message received: %s", self.id, msg)

    async def subscribe(self, conn: AsyncConnection):
        # Binance does not have a separate subscribe message, the
        # subscription information is included in the
        # connection endpoint
        if conn.conn_type != 'https':
            self._reset()<|MERGE_RESOLUTION|>--- conflicted
+++ resolved
@@ -140,12 +140,8 @@
                             bid=bid,
                             bid_size=Decimal(msg['B']),
                             ask=ask,
-<<<<<<< HEAD
                             ask_size=Decimal(msg['A']),
-                            timestamp=timestamp_normalize(self.id, msg['E']),
-=======
                             timestamp=ts,
->>>>>>> e2df1b35
                             receipt_timestamp=timestamp)
 
     async def _liquidations(self, msg: dict, timestamp: float):
