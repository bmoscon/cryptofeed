'''
Copyright (C) 2017-2021  Bryant Moscon - bmoscon@gmail.com

Please see the LICENSE file for the terms and conditions
associated with this software.
'''
from datetime import datetime
from decimal import Decimal
import logging
from typing import Tuple

from yapic import json

from cryptofeed.auth.binance_delivery import BinanceDeliveryAuth
from cryptofeed.defines import FUTURES_INDEX, BINANCE_DELIVERY, OPEN_INTEREST, TICKER, USER_BALANCE, USER_POSITION, PERPETUAL, FUTURE, SPOT
from cryptofeed.exchange.binance import Binance
from cryptofeed.standards import symbol_exchange_to_std, timestamp_normalize

LOG = logging.getLogger('feedhandler')

class BinanceDeliveryInstrument():
    def __init__(self, instrument_name):
        self.instrument_name = instrument_name
        instrument_properties = instrument_name.split('_')
        self.pair = instrument_properties[0]
        pair_arr = instrument_properties[0].split('-')
        self.base = pair_arr[0]
        self.quote = pair_arr[1]
        self.usd_spot = f'{self.base}-USD'
        self.usdt_spot = f'{self.base}-USDT'
        if len(instrument_properties) == 1:
            self.instrument_type = SPOT
        elif instrument_properties[1] == 'PERP':
            self.instrument_type = PERPETUAL
        else:
            self.instrument_type = FUTURE
            self.expiry_date_str = instrument_properties[1]
            self.expiry_date = datetime.strptime(self.expiry_date_str, "%y%m%d")
            self.expiry_date = self.expiry_date.replace(hour=8)

class BinanceDelivery(Binance):
    valid_depths = [5, 10, 20, 50, 100, 500, 1000]
    id = BINANCE_DELIVERY
    symbol_endpoint = 'https://dapi.binance.com/dapi/v1/exchangeInfo'

    def __init__(self, **kwargs):
        super().__init__(**kwargs)

    def setup(self):
        # overwrite values previously set by the super class Binance
        self.ws_endpoint = 'wss://dstream.binance.com'
        self.rest_endpoint = 'https://dapi.binance.com/dapi/v1'
        self.auth = BinanceDeliveryAuth(self.config)
        self.address = self._address()

    @staticmethod
    def get_instrument_objects():
        instruments = BinanceDelivery.get_instruments()
        return [BinanceDeliveryInstrument(instrument) for instrument in instruments]

    @staticmethod
    def convert_to_instrument_object(instrument_name):
        return BinanceDeliveryInstrument(instrument_name)

    def _check_update_id(self, pair: str, msg: dict) -> Tuple[bool, bool]:
        skip_update = False
        forced = not self.forced[pair]

        if forced and msg['u'] < self.last_update_id[pair]:
            skip_update = True
        elif forced and msg['U'] <= self.last_update_id[pair] <= msg['u']:
            self.last_update_id[pair] = msg['u']
            self.forced[pair] = True
        elif not forced and self.last_update_id[pair] == msg['pu']:
            self.last_update_id[pair] = msg['u']
        else:
            self._reset()
            LOG.warning("%s: Missing book update detected, resetting book", self.id)
            skip_update = True
        return skip_update, forced

    async def _futures_index(self, msg: dict, timestamp: float):
        """
        {
            "e": "indexPriceUpdate",  // Event type
            "E": 1591261236000,       // Event time
            "i": "BTCUSD",            // Pair
            "p": "9636.57860000",     // Index Price
        }
        """
        await self.callback(FUTURES_INDEX,
                            feed=self.id,
                            symbol=symbol_exchange_to_std(msg['i']),
                            timestamp=timestamp_normalize(self.id, msg['E']),
                            receipt_timestamp=timestamp,
                            futures_index=Decimal(msg['p']),
                            )
    
    async def _account_update(self, msg: dict, timestamp: float):
        """
        {
        "e": "ACCOUNT_UPDATE",            // Event Type
        "E": 1564745798939,               // Event Time
        "T": 1564745798938 ,              // Transaction
        "i": "SfsR",                      // Account Alias
        "a":                              // Update Data
            {
            "m":"ORDER",                  // Event reason type
            "B":[                         // Balances
                {
                "a":"BTC",                // Asset
                "wb":"122624.12345678",   // Wallet Balance
                "cw":"100.12345678"       // Cross Wallet Balance
                },
                {
                "a":"ETH",           
                "wb":"1.00000000",
                "cw":"0.00000000"         
                }
            ],
            "P":[
                {
                "s":"BTCUSD_200925",      // Symbol
                "pa":"0",                 // Position Amount
                "ep":"0.0",               // Entry Price
                "cr":"200",               // (Pre-fee) Accumulated Realized
                "up":"0",                 // Unrealized PnL
                "mt":"isolated",          // Margin Type
                "iw":"0.00000000",        // Isolated Wallet (if isolated position)
                "ps":"BOTH"               // Position Side
                },
                {
                    "s":"BTCUSD_200925",
                    "pa":"20",
                    "ep":"6563.6",
                    "cr":"0",
                    "up":"2850.21200000",
                    "mt":"isolated",
                    "iw":"13200.70726908",
                    "ps":"LONG"
                },
                {
                    "s":"BTCUSD_200925",
                    "pa":"-10",
                    "ep":"6563.8",
                    "cr":"-45.04000000",
                    "up":"-1423.15600000",
                    "mt":"isolated",
                    "iw":"6570.42511771",
                    "ps":"SHORT"
                }
            ]
            }
        }
        """
        for balance in msg['a']['B']:
            await self.callback(USER_BALANCE,
                                feed=self.id,
                                symbol=balance['a'],
                                timestamp=timestamp_normalize(self.id, msg['E']),
                                receipt_timestamp=timestamp,
                                wallet_balance=Decimal(balance['wb']))
        for position in msg['a']['P']:
            await self.callback(USER_POSITION,
                                feed=self.id,
                                symbol=symbol_exchange_to_std(position['s']),
                                timestamp=timestamp_normalize(self.id, msg['E']),
                                receipt_timestamp=timestamp,
                                position_amount=Decimal(position['pa']),
                                entry_price=Decimal(position['ep']),
                                unrealised_pnl=Decimal(position['up']))

    async def message_handler(self, msg: str, conn, timestamp: float):
        msg = json.loads(msg, parse_float=Decimal)

        # Combined stream events are wrapped as follows: {"stream":"<streamName>","data":<rawPayload>}
        # streamName is of format <symbol>@<channel>
        if self.requires_authentication:
            msg_type = msg.get('e')
            if msg_type == 'ACCOUNT_UPDATE':
                await self._account_update(msg, timestamp)
            return

        pair, _ = msg['stream'].split('@', 1)
        msg = msg['data']
        pair = pair.upper()

        msg_type = msg.get('e')
        if msg_type == 'bookTicker':
            await self._ticker(msg, timestamp)
        elif msg_type == 'depthUpdate':
            await self._book(msg, pair, timestamp)
        elif msg_type == 'aggTrade':
            await self._trade(msg, timestamp)
        elif msg_type == 'forceOrder':
            await self._liquidations(msg, timestamp)
        elif msg_type == 'markPriceUpdate':
            await self._funding(msg, timestamp)
<<<<<<< HEAD
        elif msg_type == 'indexPriceUpdate':
            await self._futures_index(msg, timestamp)
        elif msg_type == '24hrMiniTicker':
            await self._volume(msg, timestamp)
=======
>>>>>>> aefeb311
        elif msg_type == 'kline':
            await self._candle(msg, timestamp)
        else:
            LOG.warning("%s: Unexpected message received: %s", self.id, msg)<|MERGE_RESOLUTION|>--- conflicted
+++ resolved
@@ -196,13 +196,10 @@
             await self._liquidations(msg, timestamp)
         elif msg_type == 'markPriceUpdate':
             await self._funding(msg, timestamp)
-<<<<<<< HEAD
         elif msg_type == 'indexPriceUpdate':
             await self._futures_index(msg, timestamp)
         elif msg_type == '24hrMiniTicker':
             await self._volume(msg, timestamp)
-=======
->>>>>>> aefeb311
         elif msg_type == 'kline':
             await self._candle(msg, timestamp)
         else:
