'''
Copyright (C) 2017-2021  Bryant Moscon - bmoscon@gmail.com

Please see the LICENSE file for the terms and conditions
associated with this software.
'''
from decimal import Decimal
import logging
import time
from typing import List, Tuple, Callable

from yapic import json

<<<<<<< HEAD
from cryptofeed.defines import BINANCE_FUTURES, OPEN_INTEREST, TICKER, PERPETURAL, FUTURE
=======
from cryptofeed.connection import AsyncConnection
from cryptofeed.defines import BINANCE_FUTURES, OPEN_INTEREST
>>>>>>> e2df1b35
from cryptofeed.exchange.binance import Binance
from cryptofeed.standards import symbol_exchange_to_std, timestamp_normalize

LOG = logging.getLogger('feedhandler')

class BinanceFuturesInstrument():
    def __init__(self, instrument_name):
        self.instrument_name = instrument_name
        instrument_properties = instrument_name.split('_')
        self.pair = instrument_properties[0]
        pair_arr = instrument_properties[0].split('-')
        self.base = pair_arr[0]
        self.quote = pair_arr[1]
        
        if len(instrument_properties) == 1:
            self.instrument_type = PERPETURAL
        else:
            self.instrument_type = FUTURE
            self.expiry_date_str = instrument_properties[1]

class BinanceFutures(Binance):
    id = BINANCE_FUTURES
    valid_depths = [5, 10, 20, 50, 100, 500, 1000]

    def __init__(self, **kwargs):
        super().__init__(**kwargs)
        # overwrite values previously set by the super class Binance
        self.ws_endpoint = 'wss://fstream.binance.com'
        self.rest_endpoint = 'https://fapi.binance.com/fapi/v1'
        self.address = self._address()

<<<<<<< HEAD
    @staticmethod
    def get_instrument_objects():
        instruments = BinanceFutures.get_instruments()
        return [BinanceFuturesInstrument(instrument) for instrument in instruments]

    def _address(self):
        address = self.ws_endpoint + '/stream?streams='
        for chan in self.channels if not self.subscription else self.subscription:
            if chan == OPEN_INTEREST:
                continue
            for pair in self.symbols if not self.subscription else self.subscription[chan]:
                pair = pair.lower()
                if chan == TICKER:
                    stream = f"{pair}@bookTicker/"
                else:
                    stream = f"{pair}@{chan}/"
                address += stream
        if address == f"{self.ws_endpoint}/stream?streams=":
            return None
        return address[:-1]

    def _check_update_id(self, pair: str, msg: dict) -> (bool, bool):
=======
    def _check_update_id(self, pair: str, msg: dict) -> Tuple[bool, bool]:
>>>>>>> e2df1b35
        skip_update = False
        forced = not self.forced[pair]

        if forced and msg['u'] < self.last_update_id[pair]:
            skip_update = True
        elif forced and msg['U'] <= self.last_update_id[pair] <= msg['u']:
            self.last_update_id[pair] = msg['u']
            self.forced[pair] = True
        elif not forced and self.last_update_id[pair] == msg['pu']:
            self.last_update_id[pair] = msg['u']
        else:
            self._reset()
            LOG.warning("%s: Missing book update detected, resetting book", self.id)
            skip_update = True
        return skip_update, forced

    async def _open_interest(self, msg: dict, timestamp: float):
        """
        {
            "openInterest": "10659.509",
            "symbol": "BTCUSDT",
            "time": 1589437530011   // Transaction time
        }
        """
        pair = msg['symbol']
        oi = msg['openInterest']
        if oi != self.open_interest.get(pair, None):
            await self.callback(OPEN_INTEREST,
                                feed=self.id,
                                symbol=symbol_exchange_to_std(pair),
                                open_interest=oi,
                                timestamp=timestamp_normalize(self.id, msg['time']),
                                receipt_timestamp=time.time()
                                )
            self.open_interest[pair] = oi

    def connect(self) -> List[Tuple[AsyncConnection, Callable[[None], None], Callable[[str, float], None]]]:
        ret = []
        if self.address:
            ret = super().connect()

        for chan in set(self.channels or self.subscription):
            if chan == 'open_interest':
                addrs = [f"{self.rest_endpoint}/openInterest?symbol={pair}" for pair in set(self.symbols or self.subscription[chan])]
                ret.append((AsyncConnection(addrs, self.id, delay=60.0, sleep=1.0, **self.ws_defaults), self.subscribe, self.message_handler))
        return ret

    async def message_handler(self, msg: str, conn: AsyncConnection, timestamp: float):
        msg = json.loads(msg, parse_float=Decimal)

        # Handle REST endpoint messages first
        if 'openInterest' in msg:
            await self._open_interest(msg, timestamp)
            return

        # Combined stream events are wrapped as follows: {"stream":"<streamName>","data":<rawPayload>}
        # streamName is of format <symbol>@<channel>
        pair, _ = msg['stream'].split('@', 1)
        msg = msg['data']

        pair = pair.upper()

        msg_type = msg.get('e')
        if msg_type == 'bookTicker':
            await self._ticker(msg, timestamp)
        elif msg_type == 'depthUpdate':
            await self._book(conn, msg, pair, timestamp)
        elif msg_type == 'aggTrade':
            await self._trade(msg, timestamp)
        elif msg_type == 'forceOrder':
            await self._liquidations(msg, timestamp)
        elif msg_type == 'markPriceUpdate':
            await self._funding(msg, timestamp)
        elif msg['e'] == 'kline':
            await self._candle(msg, timestamp)
        else:
            LOG.warning("%s: Unexpected message received: %s", self.id, msg)<|MERGE_RESOLUTION|>--- conflicted
+++ resolved
@@ -11,12 +11,8 @@
 
 from yapic import json
 
-<<<<<<< HEAD
+from cryptofeed.connection import AsyncConnection
 from cryptofeed.defines import BINANCE_FUTURES, OPEN_INTEREST, TICKER, PERPETURAL, FUTURE
-=======
-from cryptofeed.connection import AsyncConnection
-from cryptofeed.defines import BINANCE_FUTURES, OPEN_INTEREST
->>>>>>> e2df1b35
 from cryptofeed.exchange.binance import Binance
 from cryptofeed.standards import symbol_exchange_to_std, timestamp_normalize
 
@@ -48,7 +44,6 @@
         self.rest_endpoint = 'https://fapi.binance.com/fapi/v1'
         self.address = self._address()
 
-<<<<<<< HEAD
     @staticmethod
     def get_instrument_objects():
         instruments = BinanceFutures.get_instruments()
@@ -70,10 +65,7 @@
             return None
         return address[:-1]
 
-    def _check_update_id(self, pair: str, msg: dict) -> (bool, bool):
-=======
     def _check_update_id(self, pair: str, msg: dict) -> Tuple[bool, bool]:
->>>>>>> e2df1b35
         skip_update = False
         forced = not self.forced[pair]
 
