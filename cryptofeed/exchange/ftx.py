--- conflicted
+++ resolved
@@ -24,11 +24,7 @@
 from cryptofeed.defines import FUNDING, L2_BOOK, LIQUIDATIONS, OPEN_INTEREST, SELL, TICKER, TRADES, FILLED
 from cryptofeed.exceptions import BadChecksum
 from cryptofeed.feed import Feed
-<<<<<<< HEAD
-from cryptofeed.standards import feed_to_exchange, is_authenticated_channel, normalize_channel, timestamp_normalize
-=======
 from cryptofeed.standards import is_authenticated_channel, normalize_channel, timestamp_normalize
->>>>>>> 5b3d790c
 
 
 LOG = logging.getLogger('feedhandler')
@@ -61,24 +57,16 @@
     async def generate_token(self, conn: AsyncConnection):
         ts = int(time() * 1000)
         msg = {
-<<<<<<< HEAD
-            'op': 'login', 
-            'args': 
-=======
             'op': 'login',
             'args':
->>>>>>> 5b3d790c
             {
                 'key': self.key_id,
                 'sign': hmac.new(self.key_secret.encode(), f'{ts}websocket_login'.encode(), 'sha256').hexdigest(),
                 'time': ts,
             }
         }
-<<<<<<< HEAD
         if self.subaccount:
             msg['args']['subaccount'] = self.subaccount
-=======
->>>>>>> 5b3d790c
         await conn.write(json.dumps(msg))
 
     async def authenticate(self, conn: AsyncConnection):
@@ -306,10 +294,6 @@
     async def _fill(self, msg: dict, timestamp: float):
         """
         example message:
-<<<<<<< HEAD
-
-=======
->>>>>>> 5b3d790c
         {
             "channel": "fills",
             "data": {
