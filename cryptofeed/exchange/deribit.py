from collections import defaultdict
import logging
from decimal import Decimal
from typing import Dict, Tuple

from sortedcontainers import SortedDict as sd
from yapic import json
from collections import defaultdict
from datetime import datetime
import requests

from cryptofeed.connection import AsyncConnection
<<<<<<< HEAD
from cryptofeed.defines import BID, ASK, BUY, DERIBIT, FUNDING, L2_BOOK, LIQUIDATIONS, OPEN_INTEREST, SELL, TICKER, TRADES, USER_TRADES, PERPETUAL, OPTION, FUTURE, ANY, C, P, BTC, ETH
=======
from cryptofeed.defines import BID, ASK, BUY, DERIBIT, FUNDING, L2_BOOK, LIQUIDATIONS, OPEN_INTEREST, SELL, TICKER, TRADES, FILLED
>>>>>>> aefeb311
from cryptofeed.feed import Feed
from cryptofeed.exceptions import MissingSequenceNumber
from cryptofeed.standards import timestamp_normalize, feed_to_exchange, symbol_std_to_exchange, is_authenticated_channel

from cryptofeed.util.instrument import get_instrument_type


LOG = logging.getLogger('feedhandler')

class DeribitInstrument():
    def __init__(self, instrument_name):
        self.instrument_name = instrument_name
        instrument_properties = instrument_name.split('-')
        self.currency = BTC if instrument_properties[0] == 'BTC' else ETH
        if len(instrument_properties) == 2:
            if instrument_properties[1] == 'PERPETUAL':
                self.instrument_type = PERPETUAL
            else:
                self.instrument_type = FUTURE
                self.expiry_date = instrument_properties[1]
        else:
            self.instrument_type = OPTION
            self.expiry_date_str = instrument_properties[1]
            self.expiry_date = datetime.strptime(self.expiry_date_str, "%d%b%y")
            self.expiry_date = self.expiry_date.replace(hour=8)
            self.strike_price = Decimal(instrument_properties[2])
            self.option_type = C if instrument_properties[3] == 'C' else P

class Deribit(Feed):
    id = DERIBIT
    symbol_endpoint = ['https://www.deribit.com/api/v2/public/get_instruments?currency=BTC&expired=false', 'https://www.deribit.com/api/v2/public/get_instruments?currency=ETH&expired=false']

    @classmethod
    def _parse_symbol_data(cls, data: list, symbol_separator: str) -> Tuple[Dict, Dict]:
        ret = {}
        info = defaultdict(dict)

        for entry in data:
            for e in entry['result']:
                split = e['instrument_name'].split("-")
                normalized = split[0] + symbol_separator + e['quote_currency'] + "-" + '-'.join(split[1:])
                ret[normalized] = e['instrument_name']
                info['tick_size'][normalized] = e['tick_size']
        return ret, info

    def __init__(self, **kwargs):
        super().__init__('wss://www.deribit.com/ws/api/v2', **kwargs)

        # TODO: the same verification (below) is done in Bitmex => share this code in a common function in super class Feed
        instruments = self.get_instruments()
        pairs = None
        if self.subscription:
            subscribing_instruments = list(self.subscription.values())
            pairs = [pair for inner in subscribing_instruments for pair in inner]

        for pair in set(self.symbols or pairs):
            if Deribit.is_valid_kind(pair):
                continue
            if pair not in instruments:
                raise ValueError(f"{pair} is not active on {self.id}")
        self.__reset()

    def __reset(self):
        self.open_interest = {}
        self.l2_book = {}
        self.seq_no = {}
        self.snapshot = {}

    @staticmethod
    def is_valid_kind(kind):
        return kind in [ANY, FUTURE, OPTION]

    @staticmethod
    def get_instruments_info():
        r = requests.get(
            'https://www.deribit.com/api/v2/public/getinstruments?expired=false').json()
        return r

    @staticmethod
    def get_instruments():
        r = Deribit.get_instruments_info()
        instruments = [instr['instrumentName'] for instr in r['result']]
        return instruments

    @staticmethod
    def get_instrument_objects():
        r = Deribit.get_instruments()
        print(r)
        instruments = [DeribitInstrument(instr) for instr in r]
        return instruments

    @staticmethod
    def build_channel_name(channel, pair):
        if Deribit.is_valid_kind(pair):
            return f"{channel}.{pair}.any.raw"
        return f"{channel}.{pair}.raw"

    async def generate_token(self, conn: AsyncConnection):
        client_id = 0
        await conn.send(json.dumps(
            {
                "jsonrpc": "2.0",
                "id": client_id,
                "method": "public/auth",
                "params": {
                    "grant_type" : "client_credentials",
                    "client_id" : self.key_id,
                    "client_secret" : self.key_secret
                }
            }
        ))

    async def authenticate(self, conn: AsyncConnection):
        if self.requires_authentication:
            await self.generate_token(conn)

    async def subscribe(self, conn: AsyncConnection, reset=True, subscription=None):
        if reset:
            self.__reset()
        if not subscription:
            subscription = self.subscription
        channels = []

        for chan in set(self.channels or subscription):
            for pair in set(self.symbols or subscription[chan]):
                channels.append(Deribit.build_channel_name(chan, pair))
        await self.subscribe_inner(conn, channels)

    async def subscribe_inner(self, conn: AsyncConnection, channels):
        if not channels:
            return
        client_id = 0
        await conn.send(json.dumps(
            {
                "jsonrpc": "2.0",
                "id": client_id,
                "method": "public/subscribe",
                "params": {
                    "channels": channels
                }
            }
        ))

    async def unsubscribe_inner(self, conn: AsyncConnection, channels):
        if not channels:
            return
        client_id = 1
        await conn.send(json.dumps(
            {
                "jsonrpc": "2.0",
                "id": client_id,
                "method": "public/unsubscribe",
                "params": {
                    "channels": channels
                }
            }
        ))

    async def update_subscription(self, subscription=None):
        normalized_subscription = defaultdict(set)
        for channel in subscription:
            chan = feed_to_exchange(self.id, channel)
            if is_authenticated_channel(channel):
                if not self.key_id or not self.key_secret:
                    raise ValueError("Authenticated channel subscribed to, but no auth keys provided")
            normalized_subscription[chan].update([symbol_std_to_exchange(symbol, self.id) for symbol in subscription[channel]])

        channels_to_subscribe = []
        channels_to_unsubscribe = []
        for chan in normalized_subscription:
            for pair in (set(normalized_subscription[chan]) - set(self.subscription[chan])):
                channels_to_subscribe.append(Deribit.build_channel_name(chan, pair))
            for pair in (set(self.subscription[chan]) - set(normalized_subscription[chan])):
                channels_to_unsubscribe.append(Deribit.build_channel_name(chan, pair))
        self.subscription = normalized_subscription
        LOG.info(f"Updating subscription. Channels to subscribe: {channels_to_subscribe}. Channels to unsubscribe: {channels_to_unsubscribe}")
        await self.subscribe_inner(self.connection, channels_to_subscribe)
        await self.unsubscribe_inner(self.connection, channels_to_unsubscribe)

    async def _trade(self, msg: dict, timestamp: float):
        """
        {
            "params":
            {
                "data":
                [
                    {
                        "trade_seq": 933,
                        "trade_id": "9178",
                        "timestamp": 1550736299753,
                        "tick_direction": 3,
                        "price": 3948.69,
                        "instrument_name": "BTC-PERPETUAL",
                        "index_price": 3930.73,
                        "direction": "sell",
                        "amount": 10
                    }
                ],
                "channel": "trades.BTC-PERPETUAL.raw"
            },
            "method": "subscription",
            "jsonrpc": "2.0"
        }
        """
        for trade in msg["params"]["data"]:
            kwargs = {}
            kwargs['trade_seq'] = Decimal(trade['trade_seq'])
            kwargs['mark_price'] = Decimal(trade['mark_price'])
            kwargs['index_price'] = Decimal(trade['index_price'])
            if get_instrument_type(trade["instrument_name"]) == OPTION:
                kwargs['iv'] = Decimal(trade['iv'])
            await self.callback(TRADES,
                                feed=self.id,
                                symbol=trade["instrument_name"],
                                order_id=trade['trade_id'],
                                side=BUY if trade['direction'] == 'buy' else SELL,
                                amount=Decimal(trade['amount']),
                                price=Decimal(trade['price']),
                                timestamp=timestamp_normalize(self.id, trade['timestamp']),
                                receipt_timestamp=timestamp,
                                **kwargs
                                )
            if 'liquidation' in trade:
                await self.callback(LIQUIDATIONS,
                                    feed=self.id,
                                    symbol=trade["instrument_name"],
                                    side=BUY if trade['direction'] == 'buy' else SELL,
                                    leaves_qty=Decimal(trade['amount']),
                                    price=Decimal(trade['price']),
                                    order_id=trade['trade_id'],
                                    status=FILLED,
                                    timestamp=timestamp_normalize(self.id, trade['timestamp']),
                                    receipt_timestamp=timestamp
                                    )

    async def _ticker(self, msg: dict, timestamp: float):
        '''
        {
            "params" : {
                "data" : {
                    "timestamp" : 1550652954406,
                    "stats" : {
                        "volume" : null,
                        "low" : null,
                        "high" : null
                    },
                    "state" : "open",
                    "settlement_price" : 3960.14,
                    "open_interest" : 0.12759952124659626,
                    "min_price" : 3943.21,
                    "max_price" : 3982.84,
                    "mark_price" : 3940.06,
                    "last_price" : 3906,
                    "instrument_name" : "BTC-PERPETUAL",
                    "index_price" : 3918.51,
                    "funding_8h" : 0.01520525,
                    "current_funding" : 0.00499954,
                    "best_bid_price" : 3914.97,
                    "best_bid_amount" : 40,
                    "best_ask_price" : 3996.61,
                    "best_ask_amount" : 50
                    },
                "channel" : "ticker.BTC-PERPETUAL.raw"
            },
            "method" : "subscription",
            "jsonrpc" : "2.0"}
        '''
        pair = msg['params']['data']['instrument_name']
        
        bid = Decimal(msg["params"]["data"]["best_bid_price"])
        bid_amount = Decimal(msg["params"]["data"]["best_bid_amount"])
        ask = Decimal(msg["params"]["data"]['best_ask_price'])
        ask_amount = Decimal(msg["params"]["data"]["best_ask_amount"])
        if pair in self.snapshot and self.snapshot[pair] == (bid, bid_amount, ask, ask_amount):
            return
        self.snapshot[pair] = (bid, bid_amount, ask, ask_amount)

        ts = timestamp_normalize(self.id, msg['params']['data']['timestamp'])
        kwargs = {}
        instrument_type = get_instrument_type(pair)
        if instrument_type == OPTION:
            kwargs['bid_iv'] = Decimal(msg["params"]["data"]["bid_iv"])
            kwargs['ask_iv'] = Decimal(msg["params"]["data"]["ask_iv"])
            kwargs['delta'] = Decimal(msg["params"]["data"]["greeks"]["delta"])
            kwargs['gamma'] = Decimal(msg["params"]["data"]["greeks"]["gamma"])
            kwargs['rho'] = Decimal(msg["params"]["data"]["greeks"]["rho"])
            kwargs['theta'] = Decimal(msg["params"]["data"]["greeks"]["theta"])
            kwargs['vega'] = Decimal(msg["params"]["data"]["greeks"]["vega"])
            kwargs['mark_price'] = Decimal(msg["params"]["data"]["mark_price"])
            kwargs['mark_iv'] = Decimal(msg["params"]["data"]["mark_iv"])
            kwargs['underlying_index'] = msg["params"]["data"]["underlying_index"]
            kwargs['underlying_price'] = Decimal(msg["params"]["data"]["underlying_price"])

        await self.callback(TICKER, feed=self.id,
                            symbol=pair,
                            bid=bid,
                            bid_amount=bid_amount,
                            ask=ask,
                            ask_amount=ask_amount,
                            timestamp=ts,
                            receipt_timestamp=timestamp,
                            **kwargs)

        if "current_funding" in msg["params"]["data"] and "funding_8h" in msg["params"]["data"]:
            await self.callback(FUNDING, feed=self.id,
                                symbol=pair,
                                timestamp=ts,
                                receipt_timestamp=timestamp,
                                rate=msg["params"]["data"]["current_funding"],
                                rate_8h=msg["params"]["data"]["funding_8h"])
        oi = msg['params']['data']['open_interest']
        if pair in self.open_interest and oi == self.open_interest[pair]:
            return
        self.open_interest[pair] = oi
        await self.callback(OPEN_INTEREST,
                            feed=self.id,
                            symbol=pair,
                            open_interest=oi,
                            timestamp=ts,
                            receipt_timestamp=timestamp
                            )

<<<<<<< HEAD
=======
    async def subscribe(self, conn: AsyncConnection):
        self.__reset()
        client_id = 0
        channels = []
        for chan in self.subscription:
            for pair in self.subscription[chan]:
                channels.append(f"{chan}.{pair}.raw")
        await conn.write(json.dumps(
            {
                "jsonrpc": "2.0",
                "id": client_id,
                "method": "public/subscribe",
                "params": {
                    "channels": channels
                }
            }
        ))

>>>>>>> aefeb311
    async def _book_snapshot(self, msg: dict, timestamp: float):
        """
        {
            'jsonrpc': '2.0',
            'method': 'subscription',
            'params': {
                'channel': 'book.BTC-PERPETUAL.raw',
                'data': {
                    'timestamp': 1598232105378,
                    'instrument_name': 'BTC-PERPETUAL',
                    'change_id': 21486665526, '
                    'bids': [['new', Decimal('11618.5'), Decimal('279310.0')], ..... ]
                    'asks': [[ ....... ]]
                }
            }
        }
        """
        ts = msg["params"]["data"]["timestamp"]
        pair = msg["params"]["data"]["instrument_name"]
        self.l2_book[pair] = {
            BID: sd({
                Decimal(price): Decimal(amount)
                # _ is always 'new' for snapshot
                for _, price, amount in msg["params"]["data"]["bids"]
            }),
            ASK: sd({
                Decimal(price): Decimal(amount)
                for _, price, amount in msg["params"]["data"]["asks"]
            })
        }

        self.seq_no[pair] = msg["params"]["data"]["change_id"]

        await self.book_callback(self.l2_book[pair], L2_BOOK, pair, True, None, timestamp_normalize(self.id, ts), timestamp)

    async def _book_update(self, msg: dict, timestamp: float):
        ts = msg["params"]["data"]["timestamp"]
        pair = msg["params"]["data"]["instrument_name"]

        if msg['params']['data']['prev_change_id'] != self.seq_no[pair]:
            LOG.warning("%s: Missing sequence number detected for %s", self.id, pair)
            LOG.warning("%s: Requesting book snapshot", self.id)
            raise MissingSequenceNumber

        self.seq_no[pair] = msg['params']['data']['change_id']

        delta = {BID: [], ASK: []}

        for action, price, amount in msg["params"]["data"]["bids"]:
            bidask = self.l2_book[pair][BID]
            if action != "delete":
                bidask[price] = Decimal(amount)
                delta[BID].append((Decimal(price), Decimal(amount)))
            else:
                del bidask[price]
                delta[BID].append((Decimal(price), Decimal(amount)))

        for action, price, amount in msg["params"]["data"]["asks"]:
            bidask = self.l2_book[pair][ASK]
            if action != "delete":
                bidask[price] = amount
                delta[ASK].append((Decimal(price), Decimal(amount)))
            else:
                del bidask[price]
                delta[ASK].append((Decimal(price), Decimal(amount)))
        await self.book_callback(self.l2_book[pair], L2_BOOK, pair, False, delta, timestamp_normalize(self.id, ts), timestamp)

    async def _user_trade(self, msg: dict, timestamp: float):
        """
        {
            "params":
            {
                "data":
                [
                    {
                        # "trade_seq" : 30289432,
                        # "trade_id" : "48079254",
                        # "timestamp" : 1590484156350,
                        "tick_direction" : 0,
                        "state" : "filled",
                        "self_trade" : false,
                        "reduce_only" : false,
                        # "price" : 8954,
                        "post_only" : false,
                        "order_type" : "market",
                        # "order_id" : "4008965646",
                        "matching_id" : null,
                        # "mark_price" : 8952.86,
                        "liquidity" : "T",
                        # "instrument_name" : "BTC-PERPETUAL",
                        # "index_price" : 8956.73,
                        "fee_currency" : "BTC",
                        "fee" : 0.00000168,
                        # "direction" : "sell",
                        # "amount" : 20
                    }
                ],
                "channel": "user.trades.BTC-PERPETUAL.raw"
            },
            "method": "subscription",
            "jsonrpc": "2.0"
        }
        """
        for trade in msg["params"]["data"]:
            kwargs = {}
            kwargs['trade_seq'] = Decimal(trade['trade_seq'])
            kwargs['mark_price'] = Decimal(trade['mark_price'])
            kwargs['index_price'] = Decimal(trade['index_price'])
            if get_instrument_type(trade["instrument_name"]) == OPTION:
                kwargs['iv'] = Decimal(trade['iv'])
                kwargs['underlying_price'] = Decimal(trade['underlying_price'])
            await self.callback(USER_TRADES,
                                feed=self.id,
                                symbol=trade["instrument_name"],
                                order_id=trade['trade_id'],
                                side=BUY if trade['direction'] == 'buy' else SELL,
                                amount=Decimal(trade['amount']),
                                price=Decimal(trade['price']),
                                timestamp=timestamp_normalize(self.id, trade['timestamp']),
                                receipt_timestamp=timestamp,
                                **kwargs
                                )

    async def message_handler(self, msg: str, conn, timestamp: float):

        msg_dict = json.loads(msg, parse_float=Decimal)

        # As a first update after subscription, Deribit sends a notification with no data
        if "result" in msg_dict and "access_token" in msg_dict["result"]:
            LOG.info("%s: Connection successfully authenticated so it is now possible to subscribe to private channels", self.id)
            await self.subscribe(conn, reset=False, subscription=self.authenticated_subscription)
        elif "testnet" in msg_dict:
            LOG.debug("%s: Test response from deribit accepted %s", self.id, msg)
        elif "user" == msg_dict["params"]["channel"].split(".")[0]:
            # info is specifically about the user
            if "trades" == msg_dict["params"]["channel"].split(".")[1]:
                await self._user_trade(msg_dict, timestamp)
        elif "ticker" == msg_dict["params"]["channel"].split(".")[0]:
            await self._ticker(msg_dict, timestamp)
        elif "trades" == msg_dict["params"]["channel"].split(".")[0]:
            await self._trade(msg_dict, timestamp)
        elif "book" == msg_dict["params"]["channel"].split(".")[0]:
            # checking if we got full book or its update
            # if it's update there is 'prev_change_id' field
            if "prev_change_id" not in msg_dict["params"]["data"]:
                await self._book_snapshot(msg_dict, timestamp)
            elif "prev_change_id" in msg_dict["params"]["data"]:
                await self._book_update(msg_dict, timestamp)
        else:
            LOG.warning("%s: Invalid message type %s", self.id, msg)<|MERGE_RESOLUTION|>--- conflicted
+++ resolved
@@ -10,11 +10,7 @@
 import requests
 
 from cryptofeed.connection import AsyncConnection
-<<<<<<< HEAD
-from cryptofeed.defines import BID, ASK, BUY, DERIBIT, FUNDING, L2_BOOK, LIQUIDATIONS, OPEN_INTEREST, SELL, TICKER, TRADES, USER_TRADES, PERPETUAL, OPTION, FUTURE, ANY, C, P, BTC, ETH
-=======
-from cryptofeed.defines import BID, ASK, BUY, DERIBIT, FUNDING, L2_BOOK, LIQUIDATIONS, OPEN_INTEREST, SELL, TICKER, TRADES, FILLED
->>>>>>> aefeb311
+from cryptofeed.defines import BID, ASK, BUY, DERIBIT, FUNDING, L2_BOOK, LIQUIDATIONS, OPEN_INTEREST, SELL, TICKER, TRADES, USER_TRADES, PERPETUAL, OPTION, FUTURE, ANY, C, P, BTC, ETH, FILLED
 from cryptofeed.feed import Feed
 from cryptofeed.exceptions import MissingSequenceNumber
 from cryptofeed.standards import timestamp_normalize, feed_to_exchange, symbol_std_to_exchange, is_authenticated_channel
@@ -337,27 +333,6 @@
                             receipt_timestamp=timestamp
                             )
 
-<<<<<<< HEAD
-=======
-    async def subscribe(self, conn: AsyncConnection):
-        self.__reset()
-        client_id = 0
-        channels = []
-        for chan in self.subscription:
-            for pair in self.subscription[chan]:
-                channels.append(f"{chan}.{pair}.raw")
-        await conn.write(json.dumps(
-            {
-                "jsonrpc": "2.0",
-                "id": client_id,
-                "method": "public/subscribe",
-                "params": {
-                    "channels": channels
-                }
-            }
-        ))
-
->>>>>>> aefeb311
     async def _book_snapshot(self, msg: dict, timestamp: float):
         """
         {
