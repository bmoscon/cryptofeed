--- conflicted
+++ resolved
@@ -278,8 +278,7 @@
             "method" : "subscription",
             "jsonrpc" : "2.0"}
         '''
-<<<<<<< HEAD
-        pair = msg['params']['data']['instrument_name']
+        pair = self.exchange_symbol_to_std_symbol(msg['params']['data']['instrument_name'])
         
         bid = Decimal(msg["params"]["data"]["best_bid_price"])
         bid_amount = Decimal(msg["params"]["data"]["best_bid_amount"])
@@ -289,9 +288,6 @@
             return
         self.snapshot[pair] = (bid, bid_amount, ask, ask_amount)
 
-=======
-        pair = self.exchange_symbol_to_std_symbol(msg['params']['data']['instrument_name'])
->>>>>>> f10a7d1a
         ts = timestamp_normalize(self.id, msg['params']['data']['timestamp'])
         kwargs = {}
         instrument_type = get_instrument_type(pair)
