'''
Copyright (C) 2017-2021  Bryant Moscon - bmoscon@gmail.com

Please see the LICENSE file for the terms and conditions
associated with this software.
'''
import hashlib
import hmac
import logging
import time
from time import sleep
from urllib.parse import urlencode

import pandas as pd
import requests
from yapic import json

<<<<<<< HEAD
from cryptofeed.defines import BINANCE, BINANCE_FUTURES, BUY, SELL, BINANCE_DELIVERY
=======
from cryptofeed.exchanges import BinanceFutures, BinanceDelivery
from cryptofeed.defines import BINANCE_FUTURES, BUY, SELL, BINANCE_DELIVERY
>>>>>>> aefeb311
from cryptofeed.rest.api import API, request_retry
from cryptofeed.standards import timestamp_normalize

REQUEST_LIMIT = 1000
RATE_LIMIT_SLEEP = 3
LOG = logging.getLogger('rest')


<<<<<<< HEAD
class Binance(API):
    ID = BINANCE
    base_url = 'https://api.binance.com'
    endpoint_url = '/api/v3/'

    def _send_request(self, endpoint, retry, retry_wait, endpoint_url=None, http_method='GET', auth=False, payload={}):
        def dispatch_request(http_method):
            session = requests.Session()
            session.headers.update({
                "X-MBX-APIKEY": self.config.key_id,
                # "signature": signature,
            })
            return {
                'GET': session.get,
                'DELETE': session.delete,
                'PUT': session.put,
                'POST': session.post,
            }.get(http_method, 'GET')
        
=======
class BinanceDelivery(API):
    ID = BINANCE_DELIVERY
    api = "https://dapi.binance.com/dapi/v1/"
    info = BinanceDelivery()

    def _get(self, endpoint, retry, retry_wait):
>>>>>>> aefeb311
        @request_retry(self.ID, retry, retry_wait)
        def helper(endpoint_url, http_method, auth, payload):
            query_string = urlencode(payload)
            if auth:
                if query_string:
                    query_string = "{}&timestamp={}".format(query_string, self._nonce())
                else:
                    query_string = 'timestamp={}'.format(self._nonce())
            
            url = f"{self.base_url}{endpoint_url}{endpoint}?{query_string}"
            if auth:
                signature = self._generate_signature(query_string)
                url += f'&signature={signature}'
            
            params = {'url': url, 'params': {}}
            r = dispatch_request(http_method)(**params)
            self._handle_error(r, LOG)
            return r.json()
        return helper(self.endpoint_url if endpoint_url is None else endpoint_url, http_method, auth, payload)

    def _nonce(self):
        return str(int(time.time() * 1000))

    def _generate_signature(self, query_string: str):
        print("api key", self.config.key_id)
        h = hmac.new(self.config.key_secret.encode('utf8'), query_string.encode('utf8'), hashlib.sha256)
        return h.hexdigest()

    def _trade_normalization(self, symbol: str, trade: list) -> dict:
        ret = {
            'timestamp': timestamp_normalize(self.ID, trade['T']),
            'symbol': self.info.exchange_symbol_to_std_symbol(symbol),
            'id': trade['a'],
            'feed': self.ID,
            'side': BUY if trade['m'] is True else SELL,
            'amount': abs(float(trade['q'])),
            'price': float(trade['p']),
        }

        return ret

    def _get_trades_hist(self, symbol, start_date, end_date, retry, retry_wait):
        start = None
        end = None

        if start_date:
            if not end_date:
                end_date = pd.Timestamp.utcnow()
            start = API._timestamp(start_date)
            end = API._timestamp(end_date) - pd.Timedelta(nanoseconds=1)

            start = int(start.timestamp() * 1000)
            end = int(end.timestamp() * 1000)

        @request_retry(self.ID, retry, retry_wait)
        def helper(start, end):
            if start and end:
                return requests.get(f"{self.base_url}{self.endpoint_url}aggTrades?symbol={symbol}&limit={REQUEST_LIMIT}&startTime={start}&endTime={end}")
            else:
                return requests.get(f"{self.base_url}{self.endpoint_url}aggTrades?symbol={symbol}")

        while True:
            r = helper(start, end)

            if r.status_code == 429:
                sleep(int(r.headers['Retry-After']))
                continue
            elif r.status_code == 500:
                LOG.warning("%s: 500 for URL %s - %s", self.ID, r.url, r.text)
                sleep(retry_wait)
                continue
            elif r.status_code != 200:
                self._handle_error(r, LOG)
            else:
                sleep(RATE_LIMIT_SLEEP)

            data = r.json()
            if data == []:
                LOG.warning("%s: No data for range %d - %d", self.ID, start, end)
            else:
                if data[-1]['T'] == start:
                    LOG.warning("%s: number of trades exceeds exchange time window, some data will not be retrieved for time %d", self.ID, start)
                    start += 1
                else:
                    start = data[-1]['T']

            data = list(map(lambda x: self._trade_normalization(symbol, x), data))
            yield data

            if len(data) < REQUEST_LIMIT:
                break

    def trades(self, symbol: str, start=None, end=None, retry=None, retry_wait=10):
        symbol = self.info.std_symbol_to_exchange_symbol(symbol)
        for data in self._get_trades_hist(symbol, start, end, retry, retry_wait):
            yield data

class BinanceDelivery(Binance):
    ID = BINANCE_DELIVERY
    base_url = 'https://dapi.binance.com'
    endpoint_url = '/dapi/v1/'

class BinanceFutures(Binance):
    ID = BINANCE_FUTURES
<<<<<<< HEAD
    base_url = 'https://fapi.binance.com'
    endpoint_url = '/fapi/v1/'
=======
    api = "https://fapi.binance.com/fapi/v1/"
    info = BinanceFutures()

    def _get(self, endpoint, retry, retry_wait):
        @request_retry(self.ID, retry, retry_wait)
        def helper():
            r = requests.get(f"{self.api}{endpoint}")
            self._handle_error(r, LOG)
            return r.json()

        return helper()

    def _nonce(self):
        return str(int(round(time.time() * 1000)))

    def _generate_signature(self, url: str, body=json.dumps({})):
        nonce = self._nonce()
        signature = "/api/" + url + nonce + body
        h = hmac.new(self.config.key_secret.encode('utf8'), signature.encode('utf8'), hashlib.sha384)
        signature = h.hexdigest()

        return {
            "X-MBX-APIKEY": self.config.key_id,
            "signature": signature,
            "content-type": "application/json"
        }

    def _trade_normalization(self, symbol: str, trade: list) -> dict:
        ret = {
            'timestamp': timestamp_normalize(self.ID, trade['T']),
            'symbol': self.info.exchange_symbol_to_std_symbol(symbol),
            'id': trade['a'],
            'feed': self.ID,
            'side': BUY if trade['m'] else SELL,
            'amount': abs(float(trade['q'])),
            'price': float(trade['p']),
        }

        return ret

    def _get_trades_hist(self, symbol, start_date, end_date, retry, retry_wait):
        start = None
        end = None

        if start_date:
            if not end_date:
                end_date = pd.Timestamp.utcnow()
            start = API._timestamp(start_date)
            end = API._timestamp(end_date) - pd.Timedelta(nanoseconds=1)

            start = int(start.timestamp() * 1000)
            end = int(end.timestamp() * 1000)

        @request_retry(self.ID, retry, retry_wait)
        def helper(start, end):
            if start and end:
                return requests.get(
                    f"{self.api}aggTrades?symbol={symbol}&limit={REQUEST_LIMIT}&startTime={start}&endTime={end}")
            else:
                return requests.get(f"{self.api}aggTrades?symbol={symbol}")

        while True:
            r = helper(start, end)

            if r.status_code == 429:
                sleep(int(r.headers['Retry-After']))
                continue
            elif r.status_code == 500:
                LOG.warning("%s: 500 for URL %s - %s", self.ID, r.url, r.text)
                sleep(retry_wait)
                continue
            elif r.status_code != 200:
                self._handle_error(r, LOG)
            else:
                sleep(RATE_LIMIT_SLEEP)

            data = r.json()
            if data == []:
                LOG.warning("%s: No data for range %d - %d", self.ID, start, end)
            else:
                if data[-1]['T'] == start:
                    LOG.warning(
                        "%s: number of trades exceeds exchange time window, some data will not be retrieved for time %d",
                        self.ID, start)
                    start += 1
                else:
                    start = data[-1]['T']

            data = list(map(lambda x: self._trade_normalization(symbol, x), data))
            yield data

            if len(data) < REQUEST_LIMIT:
                break

    def trades(self, symbol: str, start=None, end=None, retry=None, retry_wait=10):
        symbol = self.info.std_symbol_to_exchange_symbol(symbol)
        for data in self._get_trades_hist(symbol, start, end, retry, retry_wait):
            yield data
>>>>>>> aefeb311
<|MERGE_RESOLUTION|>--- conflicted
+++ resolved
@@ -15,12 +15,8 @@
 import requests
 from yapic import json
 
-<<<<<<< HEAD
+from cryptofeed.exchanges import BinanceFutures, BinanceDelivery
 from cryptofeed.defines import BINANCE, BINANCE_FUTURES, BUY, SELL, BINANCE_DELIVERY
-=======
-from cryptofeed.exchanges import BinanceFutures, BinanceDelivery
-from cryptofeed.defines import BINANCE_FUTURES, BUY, SELL, BINANCE_DELIVERY
->>>>>>> aefeb311
 from cryptofeed.rest.api import API, request_retry
 from cryptofeed.standards import timestamp_normalize
 
@@ -29,7 +25,6 @@
 LOG = logging.getLogger('rest')
 
 
-<<<<<<< HEAD
 class Binance(API):
     ID = BINANCE
     base_url = 'https://api.binance.com'
@@ -49,14 +44,6 @@
                 'POST': session.post,
             }.get(http_method, 'GET')
         
-=======
-class BinanceDelivery(API):
-    ID = BINANCE_DELIVERY
-    api = "https://dapi.binance.com/dapi/v1/"
-    info = BinanceDelivery()
-
-    def _get(self, endpoint, retry, retry_wait):
->>>>>>> aefeb311
         @request_retry(self.ID, retry, retry_wait)
         def helper(endpoint_url, http_method, auth, payload):
             query_string = urlencode(payload)
@@ -161,106 +148,5 @@
 
 class BinanceFutures(Binance):
     ID = BINANCE_FUTURES
-<<<<<<< HEAD
     base_url = 'https://fapi.binance.com'
-    endpoint_url = '/fapi/v1/'
-=======
-    api = "https://fapi.binance.com/fapi/v1/"
-    info = BinanceFutures()
-
-    def _get(self, endpoint, retry, retry_wait):
-        @request_retry(self.ID, retry, retry_wait)
-        def helper():
-            r = requests.get(f"{self.api}{endpoint}")
-            self._handle_error(r, LOG)
-            return r.json()
-
-        return helper()
-
-    def _nonce(self):
-        return str(int(round(time.time() * 1000)))
-
-    def _generate_signature(self, url: str, body=json.dumps({})):
-        nonce = self._nonce()
-        signature = "/api/" + url + nonce + body
-        h = hmac.new(self.config.key_secret.encode('utf8'), signature.encode('utf8'), hashlib.sha384)
-        signature = h.hexdigest()
-
-        return {
-            "X-MBX-APIKEY": self.config.key_id,
-            "signature": signature,
-            "content-type": "application/json"
-        }
-
-    def _trade_normalization(self, symbol: str, trade: list) -> dict:
-        ret = {
-            'timestamp': timestamp_normalize(self.ID, trade['T']),
-            'symbol': self.info.exchange_symbol_to_std_symbol(symbol),
-            'id': trade['a'],
-            'feed': self.ID,
-            'side': BUY if trade['m'] else SELL,
-            'amount': abs(float(trade['q'])),
-            'price': float(trade['p']),
-        }
-
-        return ret
-
-    def _get_trades_hist(self, symbol, start_date, end_date, retry, retry_wait):
-        start = None
-        end = None
-
-        if start_date:
-            if not end_date:
-                end_date = pd.Timestamp.utcnow()
-            start = API._timestamp(start_date)
-            end = API._timestamp(end_date) - pd.Timedelta(nanoseconds=1)
-
-            start = int(start.timestamp() * 1000)
-            end = int(end.timestamp() * 1000)
-
-        @request_retry(self.ID, retry, retry_wait)
-        def helper(start, end):
-            if start and end:
-                return requests.get(
-                    f"{self.api}aggTrades?symbol={symbol}&limit={REQUEST_LIMIT}&startTime={start}&endTime={end}")
-            else:
-                return requests.get(f"{self.api}aggTrades?symbol={symbol}")
-
-        while True:
-            r = helper(start, end)
-
-            if r.status_code == 429:
-                sleep(int(r.headers['Retry-After']))
-                continue
-            elif r.status_code == 500:
-                LOG.warning("%s: 500 for URL %s - %s", self.ID, r.url, r.text)
-                sleep(retry_wait)
-                continue
-            elif r.status_code != 200:
-                self._handle_error(r, LOG)
-            else:
-                sleep(RATE_LIMIT_SLEEP)
-
-            data = r.json()
-            if data == []:
-                LOG.warning("%s: No data for range %d - %d", self.ID, start, end)
-            else:
-                if data[-1]['T'] == start:
-                    LOG.warning(
-                        "%s: number of trades exceeds exchange time window, some data will not be retrieved for time %d",
-                        self.ID, start)
-                    start += 1
-                else:
-                    start = data[-1]['T']
-
-            data = list(map(lambda x: self._trade_normalization(symbol, x), data))
-            yield data
-
-            if len(data) < REQUEST_LIMIT:
-                break
-
-    def trades(self, symbol: str, start=None, end=None, retry=None, retry_wait=10):
-        symbol = self.info.std_symbol_to_exchange_symbol(symbol)
-        for data in self._get_trades_hist(symbol, start, end, retry, retry_wait):
-            yield data
->>>>>>> aefeb311
+    endpoint_url = '/fapi/v1/'