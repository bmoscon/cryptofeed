--- conflicted
+++ resolved
@@ -19,11 +19,7 @@
         self.lookup = {
             'bitmex': Bitmex(config),
             'bitfinex': Bitfinex(config),
-<<<<<<< HEAD
-            'gdax': Gdax(config, True)
-=======
             'gdax': Gdax(config, sandbox=sandbox)
->>>>>>> 1299657b
         }
     
     def __getattr__(self, attr):
