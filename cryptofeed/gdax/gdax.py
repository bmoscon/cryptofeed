--- conflicted
+++ resolved
@@ -77,21 +77,12 @@
         # using a dict here is a bit strange, we need to sort it to use it
         # not that the count is not relevant here as we don't get updates about it
         self.level2[msg['product_id']] = {
-<<<<<<< HEAD
-            'bid': {
+            'bid': sd({
                 Decimal(price): {'count': None, 'amount': Decimal(amount)}
-                for price, amount in msg['bids']
-            },
-            'ask': {
-                Decimal(price): {'count': None, 'amount': Decimal(amount)}
-=======
-            'bid': sd({
-                float(price): {'count': None, 'amount': amount}
                 for price, amount in msg['bids']
             }),
             'ask': sd({
-                float(price): {'count': None, 'amount': amount}
->>>>>>> ad8066d1
+                Decimal(price): {'count': None, 'amount': Decimal(amount)}
                 for price, amount in msg['asks']
             })
         }
