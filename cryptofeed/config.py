'''
Copyright (C) 2017-2021  Bryant Moscon - bmoscon@gmail.com

Please see the LICENSE file for the terms and conditions
associated with this software.
'''
import os

import yaml


<<<<<<< HEAD
_default_config = {'uvloop': True, 'log': {'filename': 'feedhandler.log', 'level': 'DEBUG'}, 'rest': {'log': {'filename': 'rest.log', 'level': 'DEBUG'}}}
=======
_default_config = {'uvloop': True, 'log': {'filename': 'feedhandler.log', 'level': 'WARNING'}}
>>>>>>> 55723b98


class AttrDict(dict):
    def __init__(self, d=None):
        super().__init__()
        if d:
            for k, v in d.items():
                self.__setitem__(k, v)

    def __setitem__(self, key, value):
        if isinstance(value, dict):
            value = AttrDict(value)
        super().__setitem__(key, value)

    def __getattr__(self, item):
        return self.__getitem__(item)

    def __missing__(self, key):
        return AttrDict()

    def __repr__(self) -> str:
        return super().__repr__()

    __setattr__ = __setitem__


class Config:
    def __init__(self, config=None):
        self.config = AttrDict(_default_config)
        self.log_msg = ""

        if isinstance(config, str):
            if config and os.path.exists(config):
                with open(config) as fp:
                    self.config = AttrDict(yaml.safe_load(fp))
                    self.log_msg = f'Config: use file={config!r} containing the following main keys: {", ".join(self.config.keys())}'
            else:
                self.log_msg = f'Config: no file={config!r} => default config.'
        elif isinstance(config, dict):
            self.config = AttrDict(config)
            self.log_msg = f'Config: use dict containing the following main keys: {", ".join(self.config.keys())}'
        elif isinstance(config, Config):
            self.config = AttrDict(config.config)
            self.log_msg = f'Config: using Config containing the following main keys: {", ".join(self.config.keys())}'
        elif os.environ.get('CRYPTOFEED_CONFIG') and os.path.exists(os.environ.get('CRYPTOFEED_CONFIG')):
            config = os.environ.get('CRYPTOFEED_CONFIG')
            with open(config) as fp:
                self.config = AttrDict(yaml.safe_load(fp))
                self.log_msg = f'Config: use file={config!r} from CRYPTOFEED_CONFIG containing the following main keys: {", ".join(self.config.keys())}'
        else:
            self.log_msg = f'Config: Only accept str and dict but got {type(config)!r} => default config.'

    def __bool__(self):
        return self.config != {}

    def __getattr__(self, attr):
        return self.config[attr]

    def __getitem__(self, key):
        return self.config[key]

    def __contains__(self, item):
        return item in self.config

    def __repr__(self) -> str:
        return self.config.__repr__()<|MERGE_RESOLUTION|>--- conflicted
+++ resolved
@@ -9,11 +9,7 @@
 import yaml
 
 
-<<<<<<< HEAD
-_default_config = {'uvloop': True, 'log': {'filename': 'feedhandler.log', 'level': 'DEBUG'}, 'rest': {'log': {'filename': 'rest.log', 'level': 'DEBUG'}}}
-=======
-_default_config = {'uvloop': True, 'log': {'filename': 'feedhandler.log', 'level': 'WARNING'}}
->>>>>>> 55723b98
+_default_config = {'uvloop': True, 'log': {'filename': 'feedhandler.log', 'level': 'DEBUG'}}
 
 
 class AttrDict(dict):
