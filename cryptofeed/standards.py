'''
Copyright (C) 2017-2020  Bryant Moscon - bmoscon@gmail.com

Please see the LICENSE file for the terms and conditions
associated with this software.


Contains all code to normalize and standardize the differences
between exchanges. These include trading pairs, timestamps, and
data channel names
'''
import logging

import pandas as pd

from cryptofeed.defines import (BINANCE, BINANCE_FUTURES, BINANCE_DELIVERY, BINANCE_US, BITCOINCOM, BITFINEX, BITMAX, BITMEX,
                                BITSTAMP, BITTREX, BLOCKCHAIN, BYBIT, COINBASE, COINBENE, DERIBIT, EXX, FILL_OR_KILL, FTX,
                                FTX_US, FUNDING, GATEIO, GEMINI, HITBTC, HUOBI, HUOBI_DM, HUOBI_SWAP, IMMEDIATE_OR_CANCEL, KRAKEN,
                                KRAKEN_FUTURES, L2_BOOK, L3_BOOK, LIMIT, LIQUIDATIONS,
                                MAKER_OR_CANCEL, MARKET, OKCOIN, OKEX, OPEN_INTEREST, POLONIEX, PROBIT, TICKER,
                                TRADES, UNSUPPORTED, UPBIT, VOLUME, FUTURES_INDEX)
from cryptofeed.exceptions import UnsupportedDataFeed, UnsupportedTradingOption, UnsupportedTradingPair
from cryptofeed.pairs import gen_pairs, _exchange_info

LOG = logging.getLogger('feedhandler')

_std_trading_pairs = {}
_exchange_to_std = {}


def load_exchange_pair_mapping(exchange: str):
    if exchange in {BITMEX, DERIBIT, KRAKEN_FUTURES}:
        return
    mapping = gen_pairs(exchange)
    for std, exch in mapping.items():
        _exchange_to_std[exch] = std
        if std in _std_trading_pairs:
            _std_trading_pairs[std][exchange] = exch
        else:
            _std_trading_pairs[std] = {exchange: exch}


def get_exchange_info(exchange: str):
    mapping = gen_pairs(exchange)
    info = dict(_exchange_info.get(exchange, {}))
    return mapping, info


def pair_std_to_exchange(pair: str, exchange: str):
    # bitmex does its own validation of trading pairs dynamically
    if exchange in {BITMEX, DERIBIT, KRAKEN_FUTURES}:
        return pair
    if pair in _std_trading_pairs:
        try:
            return _std_trading_pairs[pair][exchange]
        except KeyError:
            raise UnsupportedTradingPair(f'{pair} is not supported on {exchange}')
    else:
        # Bitfinex supports funding pairs that are single currencies, prefixed with f
        if exchange == BITFINEX and '-' not in pair:
            return f"f{pair}"
        raise UnsupportedTradingPair(f'{pair} is not supported on {exchange}')


def pair_exchange_to_std(pair):
    if pair in _exchange_to_std:
        return _exchange_to_std[pair]
    # Bitfinex funding currency
    if pair[0] == 'f':
        return pair[1:]
    return None


def timestamp_normalize(exchange, ts):
    if exchange in {BITMEX, COINBASE, HITBTC, OKCOIN, OKEX, BYBIT, FTX, FTX_US, BITCOINCOM, BLOCKCHAIN, PROBIT}:
        return pd.Timestamp(ts).timestamp()
    elif exchange in {HUOBI, HUOBI_DM, HUOBI_SWAP, BITFINEX, COINBENE, DERIBIT, BINANCE, BINANCE_US, BINANCE_FUTURES,
                      BINANCE_DELIVERY, GEMINI, BITTREX, BITMAX, KRAKEN_FUTURES, UPBIT}:
        return ts / 1000.0
    elif exchange in {BITSTAMP}:
        return ts / 1000000.0
    return ts


_feed_to_exchange_map = {
    L2_BOOK: {
        BITFINEX: 'book-P0-F0-100',
        POLONIEX: L2_BOOK,
        HITBTC: 'subscribeOrderbook',
        COINBASE: 'level2',
        BITMEX: 'orderBookL2',
        BITSTAMP: 'diff_order_book',
        KRAKEN: 'book',
        KRAKEN_FUTURES: 'book',
        BINANCE: 'depth@100ms',
        BINANCE_US: 'depth@100ms',
        BINANCE_FUTURES: 'depth@100ms',
        BINANCE_DELIVERY: 'depth@100ms',
        BLOCKCHAIN: 'l2',
        EXX: 'ENTRUST_ADD',
        HUOBI: 'depth.step0',
        HUOBI_DM: 'depth.step0',
        HUOBI_SWAP: 'depth.step0',
        OKCOIN: 'spot/depth_l2_tbt',
        OKEX: '{}/depth_l2_tbt',
        COINBENE: L2_BOOK,
        DERIBIT: 'book',
        BYBIT: 'orderBookL2_25',
        FTX: 'orderbook',
        FTX_US: 'orderbook',
        GEMINI: L2_BOOK,
        BITTREX: 'SubscribeToExchangeDeltas',
        BITCOINCOM: 'subscribeOrderbook',
        BITMAX: L2_BOOK,
        UPBIT: L2_BOOK,
        GATEIO: 'depth.subscribe',
        PROBIT: 'order_books'
    },
    L3_BOOK: {
        BITFINEX: 'book-R0-F0-100',
        BITSTAMP: 'detail_order_book',
        HITBTC: UNSUPPORTED,
        COINBASE: 'full',
        BITMEX: UNSUPPORTED,
        POLONIEX: UNSUPPORTED,  # supported by specifying a trading pair as the channel,
        KRAKEN: UNSUPPORTED,
        KRAKEN_FUTURES: UNSUPPORTED,
        BINANCE: UNSUPPORTED,
        BINANCE_US: UNSUPPORTED,
        BINANCE_FUTURES: UNSUPPORTED,
        BINANCE_DELIVERY: UNSUPPORTED,
        BLOCKCHAIN: 'l3',
        EXX: UNSUPPORTED,
        HUOBI: UNSUPPORTED,
        HUOBI_DM: UNSUPPORTED,
        OKCOIN: UNSUPPORTED,
        OKEX: UNSUPPORTED,
        BYBIT: UNSUPPORTED,
        FTX: UNSUPPORTED,
        FTX_US: UNSUPPORTED,
        GEMINI: UNSUPPORTED,
        BITCOINCOM: UNSUPPORTED,
        BITMAX: UNSUPPORTED,
        UPBIT: UNSUPPORTED,
        PROBIT: UNSUPPORTED
    },
    TRADES: {
        POLONIEX: TRADES,
        HITBTC: 'subscribeTrades',
        BITSTAMP: 'live_trades',
        BITFINEX: 'trades',
        COINBASE: 'matches',
        BITMEX: 'trade',
        KRAKEN: 'trade',
        KRAKEN_FUTURES: 'trade',
        BINANCE: 'aggTrade',
        BINANCE_US: 'aggTrade',
        BINANCE_FUTURES: 'aggTrade',
        BINANCE_DELIVERY: 'aggTrade',
        BLOCKCHAIN: 'trades',
        EXX: 'TRADE',
        HUOBI: 'trade.detail',
        HUOBI_DM: 'trade.detail',
        HUOBI_SWAP: 'trade.detail',
        OKCOIN: 'spot/trade',
        OKEX: '{}/trade',
        COINBENE: TRADES,
        DERIBIT: 'trades',
        BYBIT: 'trade',
        FTX: 'trades',
        FTX_US: 'trades',
        GEMINI: TRADES,
        BITTREX: TRADES,
        BITCOINCOM: 'subscribeTrades',
        BITMAX: TRADES,
        UPBIT: TRADES,
        GATEIO: 'trades.subscribe',
        PROBIT: 'recent_trades'
    },
    TICKER: {
        POLONIEX: 1002,
        HITBTC: 'subscribeTicker',
        BITFINEX: 'ticker',
        BITSTAMP: UNSUPPORTED,
        COINBASE: 'ticker',
        BITMEX: 'quote',
        KRAKEN: TICKER,
        KRAKEN_FUTURES: 'ticker_lite',
        BINANCE: 'ticker',
        BINANCE_US: 'ticker',
        BINANCE_FUTURES: 'ticker',
        BINANCE_DELIVERY: 'ticker',
        BLOCKCHAIN: UNSUPPORTED,
        HUOBI: UNSUPPORTED,
        HUOBI_DM: UNSUPPORTED,
        OKCOIN: '{}/ticker',
        OKEX: '{}/ticker',
        COINBENE: TICKER,
        DERIBIT: "ticker",
        BYBIT: UNSUPPORTED,
        FTX: "ticker",
        FTX_US: "ticker",
        GEMINI: UNSUPPORTED,
        BITTREX: 'SubscribeToSummaryDeltas',
        BITCOINCOM: 'subscribeTicker',
        BITMAX: UNSUPPORTED,
        UPBIT: UNSUPPORTED,
        GATEIO: UNSUPPORTED,
        PROBIT: UNSUPPORTED
    },
    VOLUME: {
        POLONIEX: 1003
    },
    FUNDING: {
        BITMEX: 'funding',
        BITFINEX: 'trades',
        BINANCE_FUTURES: 'markPrice',
        BINANCE_DELIVERY: 'markPrice',
        KRAKEN_FUTURES: 'ticker',
        DERIBIT: 'ticker',
        OKEX: '{}/funding_rate',
        FTX: 'funding',
        HUOBI_SWAP: 'funding'
    },
    OPEN_INTEREST: {
        OKEX: '{}/ticker',
        BITMEX: 'instrument',
        KRAKEN_FUTURES: 'ticker',
        DERIBIT: 'ticker',
        FTX: 'open_interest',
        BINANCE_FUTURES: 'open_interest',
<<<<<<< HEAD
        BINANCE_DELIVERY: 'open_interest',
=======
        BYBIT: 'instrument_info.100ms'
>>>>>>> 07fd0d96
    },
    LIQUIDATIONS: {
        BITMEX: 'liquidation',
        BINANCE_FUTURES: 'forceOrder',
        BINANCE_DELIVERY: 'forceOrder',
        FTX: 'trades',
        DERIBIT: 'trades'
    },
    FUTURES_INDEX: {
        BYBIT: 'instrument_info.100ms'
    }
}

_exchange_options = {
    LIMIT: {
        KRAKEN: 'limit',
        GEMINI: 'exchange limit',
        POLONIEX: 'limit',
        COINBASE: 'limit',
        BLOCKCHAIN: 'limit',
    },
    MARKET: {
        KRAKEN: 'market',
        GEMINI: UNSUPPORTED,
        POLONIEX: UNSUPPORTED,
        COINBASE: 'market',
        BLOCKCHAIN: 'market',
    },
    FILL_OR_KILL: {
        GEMINI: 'fill-or-kill',
        POLONIEX: 'fillOrKill',
        COINBASE: {'time_in_force': 'FOK'},
        KRAKEN: UNSUPPORTED,
        BLOCKCHAIN: 'FOK'
    },
    IMMEDIATE_OR_CANCEL: {
        GEMINI: 'immediate-or-cancel',
        POLONIEX: 'immediateOrCancel',
        COINBASE: {'time_in_force': 'IOC'},
        KRAKEN: UNSUPPORTED,
        BLOCKCHAIN: 'IOC'
    },
    MAKER_OR_CANCEL: {
        GEMINI: 'maker-or-cancel',
        POLONIEX: 'postOnly',
        COINBASE: {'post_only': 1},
        KRAKEN: 'post'
    }
}


def normalize_trading_options(exchange, option):
    if option not in _exchange_options:
        raise UnsupportedTradingOption
    if exchange not in _exchange_options[option]:
        raise UnsupportedTradingOption

    ret = _exchange_options[option][exchange]
    if ret == UNSUPPORTED:
        raise UnsupportedTradingOption
    return ret


def feed_to_exchange(exchange, feed, silent=False):
    def raise_error():
        exception = UnsupportedDataFeed(f"{feed} is not currently supported on {exchange}")
        if not silent:
            LOG.error("Error: %r", exception)
        raise exception

    if exchange == POLONIEX:
        if feed not in _feed_to_exchange_map:
            return pair_std_to_exchange(feed, POLONIEX)
    try:
        ret = _feed_to_exchange_map[feed][exchange]
    except KeyError:
        raise_error()

    if ret == UNSUPPORTED:
        raise_error()
    return ret<|MERGE_RESOLUTION|>--- conflicted
+++ resolved
@@ -229,11 +229,8 @@
         DERIBIT: 'ticker',
         FTX: 'open_interest',
         BINANCE_FUTURES: 'open_interest',
-<<<<<<< HEAD
         BINANCE_DELIVERY: 'open_interest',
-=======
         BYBIT: 'instrument_info.100ms'
->>>>>>> 07fd0d96
     },
     LIQUIDATIONS: {
         BITMEX: 'liquidation',
