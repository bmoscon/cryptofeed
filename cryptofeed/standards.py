'''
Copyright (C) 2017-2021  Bryant Moscon - bmoscon@gmail.com

Please see the LICENSE file for the terms and conditions
associated with this software.


Contains all code to normalize and standardize the differences
between exchanges. These include trading symbols, timestamps, and
data channel names
'''
import logging
import datetime as dt

from cryptofeed.defines import (BEQUANT, BINANCE, BINANCE_DELIVERY, BINANCE_FUTURES, BINANCE_US, BITCOINCOM, BITFLYER, BITFINEX,
                                BITHUMB, ASCENDEX, BITMEX, PHEMEX, BITSTAMP, BITTREX, BLOCKCHAIN, BYBIT, CANDLES, COINBASE, COINGECKO,
                                DERIBIT, DYDX, EXX, FTX, FTX_US, GATEIO, GEMINI, HITBTC, HUOBI, HUOBI_DM, HUOBI_SWAP,
                                KRAKEN, KRAKEN_FUTURES, KUCOIN, OKCOIN, OKEX, POLONIEX, PROBIT, ACC_TRANSACTIONS, UPBIT, USER_FILLS)
from cryptofeed.defines import (FILL_OR_KILL, IMMEDIATE_OR_CANCEL, LIMIT, MAKER_OR_CANCEL, MARKET, UNSUPPORTED)
from cryptofeed.defines import (ACC_BALANCES, FUNDING, FUTURES_INDEX, L2_BOOK, L3_BOOK, LIQUIDATIONS, OPEN_INTEREST, MARKET_INFO,
                                TICKER, TRADES, ORDER_INFO)
from cryptofeed.exceptions import UnsupportedDataFeed, UnsupportedTradingOption


LOG = logging.getLogger('feedhandler')


def timestamp_normalize(exchange, ts):
    if exchange == BYBIT:
        if isinstance(ts, int):
            return ts / 1000
        else:
            return ts.timestamp()
<<<<<<< HEAD
    if exchange in {BITFLYER, COINBASE, BLOCKCHAIN, BITMEX, HITBTC, OKCOIN, FTX, FTX_US, BITCOINCOM, PROBIT, COINGECKO, BITTREX, DYDX}:
        return ts.timestamp()
    elif exchange in {OKEX, HUOBI, HUOBI_DM, HUOBI_SWAP, BITFINEX, DERIBIT, BINANCE, BINANCE_US, BINANCE_FUTURES,
                      BINANCE_DELIVERY, GEMINI, BITMAX, KRAKEN_FUTURES, UPBIT}:
=======
    if exchange in {BITFLYER, COINBASE, BLOCKCHAIN, BITMEX, HITBTC, OKCOIN, OKEX, FTX, FTX_US, BITCOINCOM, PROBIT, COINGECKO, BITTREX, DYDX, BEQUANT}:
        return ts.timestamp()
    elif exchange in {HUOBI, HUOBI_DM, HUOBI_SWAP, BITFINEX, DERIBIT, BINANCE, BINANCE_US, BINANCE_FUTURES,
                      BINANCE_DELIVERY, GEMINI, ASCENDEX, KRAKEN_FUTURES, UPBIT}:
>>>>>>> 2c883d09
        return ts / 1000.0
    elif exchange in {BITSTAMP}:
        return ts / 1_000_000.0
    elif exchange == PHEMEX:
        return ts / 1_000_000_000.0
    elif exchange in {BITHUMB}:
        return (ts - dt.timedelta(hours=9)).timestamp()


_feed_to_exchange_map = {
    L2_BOOK: {
        DYDX: 'v3_orderbook',
        BEQUANT: 'subscribeOrderbook',
        BITFINEX: 'book-P0-F0-100',
        BITFLYER: 'lightning_board_{}',
        BITHUMB: 'orderbookdepth',
        POLONIEX: L2_BOOK,
        HITBTC: 'subscribeOrderbook',
        COINBASE: 'level2',
        BITMEX: 'orderBookL2',
        BITSTAMP: 'diff_order_book',
        KRAKEN: 'book',
        KRAKEN_FUTURES: 'book',
        BINANCE: 'depth@100ms',
        BINANCE_US: 'depth@100ms',
        BINANCE_FUTURES: 'depth@100ms',
        BINANCE_DELIVERY: 'depth@100ms',
        BLOCKCHAIN: 'l2',
        EXX: 'ENTRUST_ADD',
        HUOBI: 'depth.step0',
        HUOBI_DM: 'depth.step0',
        HUOBI_SWAP: 'depth.step0',
        OKCOIN: 'spot/depth_l2_tbt',
        OKEX: 'books-l2-tbt',
        DERIBIT: 'book',
        BYBIT: 'orderBookL2_25',
        FTX: 'orderbook',
        FTX_US: 'orderbook',
        GEMINI: L2_BOOK,
        BITTREX: 'orderbook_{}_{}',
        BITCOINCOM: 'subscribeOrderbook',
        ASCENDEX: "depth:",
        UPBIT: L2_BOOK,
        GATEIO: 'spot.order_book_update',
        PROBIT: 'order_books',
        KUCOIN: '/market/level2',
        PHEMEX: 'orderbook.subscribe'
    },
    L3_BOOK: {
        BEQUANT: UNSUPPORTED,
        BITTREX: UNSUPPORTED,
        BITFINEX: 'book-R0-F0-100',
        BITHUMB: UNSUPPORTED,
        BITSTAMP: 'detail_order_book',
        HITBTC: UNSUPPORTED,
        COINBASE: 'full',
        BITMEX: UNSUPPORTED,
        POLONIEX: UNSUPPORTED,  # supported by specifying a trading symbol as the channel,
        KRAKEN: UNSUPPORTED,
        KRAKEN_FUTURES: UNSUPPORTED,
        BINANCE: UNSUPPORTED,
        BINANCE_US: UNSUPPORTED,
        BINANCE_FUTURES: UNSUPPORTED,
        BINANCE_DELIVERY: UNSUPPORTED,
        BLOCKCHAIN: 'l3',
        EXX: UNSUPPORTED,
        HUOBI: UNSUPPORTED,
        HUOBI_DM: UNSUPPORTED,
        OKCOIN: UNSUPPORTED,
        OKEX: UNSUPPORTED,
        BYBIT: UNSUPPORTED,
        FTX: UNSUPPORTED,
        FTX_US: UNSUPPORTED,
        GEMINI: UNSUPPORTED,
        BITCOINCOM: UNSUPPORTED,
        ASCENDEX: UNSUPPORTED,
        UPBIT: UNSUPPORTED,
        PROBIT: UNSUPPORTED
    },
    TRADES: {
        DYDX: 'v3_trades',
        BEQUANT: 'subscribeTrades',
        POLONIEX: TRADES,
        HITBTC: 'subscribeTrades',
        BITSTAMP: 'live_trades',
        BITFINEX: 'trades',
        BITFLYER: 'lightning_executions_{}',
        BITHUMB: 'transaction',
        COINBASE: 'matches',
        BITMEX: 'trade',
        KRAKEN: 'trade',
        KRAKEN_FUTURES: 'trade',
        BINANCE: 'aggTrade',
        BINANCE_US: 'aggTrade',
        BINANCE_FUTURES: 'aggTrade',
        BINANCE_DELIVERY: 'aggTrade',
        BLOCKCHAIN: 'trades',
        EXX: 'TRADE',
        HUOBI: 'trade.detail',
        HUOBI_DM: 'trade.detail',
        HUOBI_SWAP: 'trade.detail',
        OKCOIN: 'spot/trade',
        OKEX: 'trades',
        DERIBIT: 'trades',
        BYBIT: 'trade',
        FTX: 'trades',
        FTX_US: 'trades',
        GEMINI: TRADES,
        BITTREX: 'trade_{}',
        BITCOINCOM: 'subscribeTrades',
        ASCENDEX: "trades:",
        UPBIT: TRADES,
        GATEIO: 'spot.trades',
        PROBIT: 'recent_trades',
        KUCOIN: '/market/match',
        PHEMEX: 'trade.subscribe'
    },
    TICKER: {
        BEQUANT: 'subscribeTicker',
        POLONIEX: 1002,
        HITBTC: 'subscribeTicker',
        BITFINEX: 'ticker',
        BITSTAMP: UNSUPPORTED,
        COINBASE: 'ticker',
        BITMEX: 'quote',
        BITFLYER: 'lightning_ticker_{}',
        KRAKEN: TICKER,
        KRAKEN_FUTURES: 'ticker_lite',
        BINANCE: 'bookTicker',
        BINANCE_US: 'bookTicker',
        BINANCE_FUTURES: 'bookTicker',
        BINANCE_DELIVERY: 'bookTicker',
        BLOCKCHAIN: UNSUPPORTED,
        HUOBI: UNSUPPORTED,
        HUOBI_DM: UNSUPPORTED,
        OKCOIN: '{}/ticker',
        OKEX: 'tickers',
        DERIBIT: "ticker",
        BYBIT: UNSUPPORTED,
        FTX: "ticker",
        FTX_US: "ticker",
        GEMINI: UNSUPPORTED,
        BITTREX: 'ticker_{}',
        BITCOINCOM: 'subscribeTicker',
        ASCENDEX: UNSUPPORTED,
        UPBIT: UNSUPPORTED,
        GATEIO: 'spot.tickers',
        PROBIT: UNSUPPORTED,
        KUCOIN: '/market/ticker',
        BITHUMB: UNSUPPORTED
    },
    FUNDING: {
        BITMEX: 'funding',
        BITFINEX: 'trades',
        BINANCE_FUTURES: 'markPrice',
        BINANCE_DELIVERY: 'markPrice',
        KRAKEN_FUTURES: 'ticker',
        DERIBIT: 'ticker',
        OKEX: 'funding-rate',
        FTX: 'funding',
        HUOBI_SWAP: 'funding'
    },
    OPEN_INTEREST: {
        OKEX: '{}/ticker',
        BITMEX: 'instrument',
        KRAKEN_FUTURES: 'ticker',
        DERIBIT: 'ticker',
        FTX: 'open_interest',
        BINANCE_FUTURES: 'open_interest',
        BINANCE_DELIVERY: 'open_interest',
        BYBIT: 'instrument_info.100ms'
    },
    LIQUIDATIONS: {
        BITMEX: 'liquidation',
        BINANCE_FUTURES: 'forceOrder',
        BINANCE_DELIVERY: 'forceOrder',
        FTX: 'trades',
        DERIBIT: 'trades',
        OKEX: LIQUIDATIONS,
    },
    MARKET_INFO: {
        COINGECKO: MARKET_INFO
    },
    FUTURES_INDEX: {
        BYBIT: 'instrument_info.100ms'
    },
    ORDER_INFO: {
        GEMINI: ORDER_INFO,
        OKEX: ORDER_INFO,
        FTX: 'orders',
        BEQUANT: 'subscribeReports',
        BITCOINCOM: 'subscribeReports',
        HITBTC: 'subscribeReports',
    },
    USER_FILLS: {
        FTX: 'fills',
    },
    CANDLES: {
        BEQUANT: 'subscribeCandles',
        BINANCE: 'kline_',
        BINANCE_US: 'kline_',
        BINANCE_FUTURES: 'kline_',
        BINANCE_DELIVERY: 'kline_',
        BITCOINCOM: 'subscribeCandles',
        HITBTC: 'subscribeCandles',
        HUOBI: 'kline',
        GATEIO: 'spot.candlesticks',
        KUCOIN: '/market/candles',
        KRAKEN: 'ohlc',
        BITTREX: 'candle_{}_{}',
        PHEMEX: 'kline.subscribe'
    },
    ACC_TRANSACTIONS: {
        BEQUANT: 'subscribeTransactions',
        BITCOINCOM: 'subscribeTransactions',
        HITBTC: 'subscribeTransactions',
    },
    ACC_BALANCES: {
        BEQUANT: 'subscribeBalance',
        BITCOINCOM: 'subscribeBalance',
        HITBTC: 'subscribeBalance',
    },
}

_exchange_options = {
    LIMIT: {
        BEQUANT: 'limit',
        BITCOINCOM: 'limit',
        HITBTC: 'limit',
        KRAKEN: 'limit',
        GEMINI: 'exchange limit',
        POLONIEX: 'limit',
        COINBASE: 'limit',
        BLOCKCHAIN: 'limit',
    },
    MARKET: {
        BEQUANT: 'market',
        BITCOINCOM: 'market',
        HITBTC: 'market',
        KRAKEN: 'market',
        GEMINI: UNSUPPORTED,
        POLONIEX: UNSUPPORTED,
        COINBASE: 'market',
        BLOCKCHAIN: 'market',
    },
    FILL_OR_KILL: {
        BEQUANT: {'timeInForce': 'FOK'},
        BITCOINCOM: {'timeInForce': 'FOK'},
        HITBTC: {'timeInForce': 'FOK'},
        GEMINI: 'fill-or-kill',
        POLONIEX: 'fillOrKill',
        COINBASE: {'time_in_force': 'FOK'},
        KRAKEN: UNSUPPORTED,
        BLOCKCHAIN: 'FOK'
    },
    IMMEDIATE_OR_CANCEL: {
        BEQUANT: {'timeInForce': 'IOC'},
        BITCOINCOM: {'timeInForce': 'IOC'},
        GEMINI: 'immediate-or-cancel',
        HITBTC: {'timeInForce': 'IOC'},
        POLONIEX: 'immediateOrCancel',
        COINBASE: {'time_in_force': 'IOC'},
        KRAKEN: UNSUPPORTED,
        BLOCKCHAIN: 'IOC'
    },
    MAKER_OR_CANCEL: {
        BEQUANT: {'postOnly': 1},
        BITCOINCOM: {'postOnly': 1},
        GEMINI: 'maker-or-cancel',
        HITBTC: {'postOnly': 1},
        POLONIEX: 'postOnly',
        COINBASE: {'post_only': 1},
        KRAKEN: 'post'
    }
}


def normalize_trading_options(exchange, option):
    if option not in _exchange_options:
        raise UnsupportedTradingOption
    if exchange not in _exchange_options[option]:
        raise UnsupportedTradingOption

    ret = _exchange_options[option][exchange]
    if ret == UNSUPPORTED:
        raise UnsupportedTradingOption
    return ret


def feed_to_exchange(exchange, feed, silent=False):
    def raise_error():
        exception = UnsupportedDataFeed(f"{feed} is not currently supported on {exchange}")
        if not silent:
            LOG.error("Error: %r", exception)
        raise exception

    try:
        ret = _feed_to_exchange_map[feed][exchange]
    except KeyError:
        raise_error()

    if ret == UNSUPPORTED:
        raise_error()
    return ret


def normalize_channel(exchange: str, feed: str) -> str:
    for chan, entries in _feed_to_exchange_map.items():
        if exchange in entries:
            if entries[exchange] == feed:
                return chan
    raise ValueError('Unable to normalize channel %s', feed)


def is_authenticated_channel(channel: str) -> bool:
    return channel in (ORDER_INFO, USER_FILLS, ACC_TRANSACTIONS, ACC_BALANCES)<|MERGE_RESOLUTION|>--- conflicted
+++ resolved
@@ -31,17 +31,12 @@
             return ts / 1000
         else:
             return ts.timestamp()
-<<<<<<< HEAD
-    if exchange in {BITFLYER, COINBASE, BLOCKCHAIN, BITMEX, HITBTC, OKCOIN, FTX, FTX_US, BITCOINCOM, PROBIT, COINGECKO, BITTREX, DYDX}:
+        
+    if exchange in {BITFLYER, COINBASE, BLOCKCHAIN, BITMEX, HITBTC, OKCOIN, FTX, FTX_US, BITCOINCOM, PROBIT, COINGECKO, BITTREX, DYDX, BEQUANT}:
         return ts.timestamp()
     elif exchange in {OKEX, HUOBI, HUOBI_DM, HUOBI_SWAP, BITFINEX, DERIBIT, BINANCE, BINANCE_US, BINANCE_FUTURES,
-                      BINANCE_DELIVERY, GEMINI, BITMAX, KRAKEN_FUTURES, UPBIT}:
-=======
-    if exchange in {BITFLYER, COINBASE, BLOCKCHAIN, BITMEX, HITBTC, OKCOIN, OKEX, FTX, FTX_US, BITCOINCOM, PROBIT, COINGECKO, BITTREX, DYDX, BEQUANT}:
-        return ts.timestamp()
-    elif exchange in {HUOBI, HUOBI_DM, HUOBI_SWAP, BITFINEX, DERIBIT, BINANCE, BINANCE_US, BINANCE_FUTURES,
                       BINANCE_DELIVERY, GEMINI, ASCENDEX, KRAKEN_FUTURES, UPBIT}:
->>>>>>> 2c883d09
+
         return ts / 1000.0
     elif exchange in {BITSTAMP}:
         return ts / 1_000_000.0
