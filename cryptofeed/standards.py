'''
Copyright (C) 2017-2020  Bryant Moscon - bmoscon@gmail.com

Please see the LICENSE file for the terms and conditions
associated with this software.


Contains all code to normalize and standardize the differences
between exchanges. These include trading pairs, timestamps, and
data channel names
'''
import logging
import pandas as pd

<<<<<<< HEAD
from cryptofeed.defines import (L2_BOOK, L3_BOOK, TRADES, TICKER, OPEN_INTEREST, VOLUME, FUNDING,
                                UNSUPPORTED, BITFINEX, GEMINI, BITMAX,
                                POLONIEX, HITBTC, BITSTAMP, COINBASE, BITMEX, KRAKEN,
                                KRAKEN_FUTURES, BINANCE, EXX, HUOBI, HUOBI_DM, OKCOIN,
                                OKEX, COINBENE, BYBIT, FTX, TRADES_SWAP, TICKER_SWAP, L2_BOOK_SWAP,
                                TRADES_FUTURES, TICKER_FUTURES, L2_BOOK_FUTURES,
                                LIMIT, MARKET, FILL_OR_KILL, IMMEDIATE_OR_CANCEL, MAKER_OR_CANCEL,
                                DERIBIT, BITTREX, BITCOINCOM, BINANCE_US,
                                BINANCE_JERSEY, BINANCE_FUTURES, UPBIT, BLOCKCHAIN)
=======
from cryptofeed.defines import (L2_BOOK, L3_BOOK, TRADES, TICKER, OPEN_INTEREST, VOLUME, FUNDING, LIQUIDATIONS, UNSUPPORTED, BITFINEX, GEMINI, BITMAX,
                                POLONIEX, HITBTC, BITSTAMP, COINBASE, BITMEX, KRAKEN, KRAKEN_FUTURES, BINANCE, EXX, HUOBI, HUOBI_DM, OKCOIN,
                                OKEX, COINBENE, BYBIT, FTX, TRADES_SWAP, TICKER_SWAP, L2_BOOK_SWAP, TRADES_FUTURES, TICKER_FUTURES, L2_BOOK_FUTURES,
                                LIMIT, MARKET, FILL_OR_KILL, IMMEDIATE_OR_CANCEL, MAKER_OR_CANCEL, DERIBIT, BITTREX, BITCOINCOM, BINANCE_US,
                                BINANCE_JERSEY, BINANCE_FUTURES, UPBIT, DSX)
>>>>>>> 3934fa6e
from cryptofeed.pairs import gen_pairs
from cryptofeed.exceptions import UnsupportedTradingPair, UnsupportedDataFeed, UnsupportedTradingOption


LOG = logging.getLogger('feedhandler')


_std_trading_pairs = {}
_exchange_to_std = {}


def load_exchange_pair_mapping(exchange):
    if exchange in {BITMEX, DERIBIT, KRAKEN_FUTURES}:
        return
    mapping = gen_pairs(exchange)
    for std, exch in mapping.items():
        _exchange_to_std[exch] = std
        if std in _std_trading_pairs:
            _std_trading_pairs[std][exchange] = exch
        else:
            _std_trading_pairs[std] = {exchange: exch}


def pair_std_to_exchange(pair, exchange):
    # bitmex does its own validation of trading pairs dynamically
    if exchange in {BITMEX, DERIBIT, KRAKEN_FUTURES}:
        return pair
    if pair in _std_trading_pairs:
        try:
            return _std_trading_pairs[pair][exchange]
        except KeyError:
            raise UnsupportedTradingPair(f'{pair} is not supported on {exchange}')
    else:
        # Bitfinex supports funding pairs that are single currencies, prefixed with f
        if exchange == BITFINEX and '-' not in pair:
            return f"f{pair}"
        raise UnsupportedTradingPair(f'{pair} is not supported on {exchange}')


def pair_exchange_to_std(pair):
    if pair in _exchange_to_std:
        return _exchange_to_std[pair]
    # Bitfinex funding currency
    if pair[0] == 'f':
        return pair[1:]
    return None


def timestamp_normalize(exchange, ts):
<<<<<<< HEAD
    if exchange in {BITMEX, COINBASE, HITBTC, OKCOIN, OKEX, BYBIT, FTX, BITCOINCOM, BLOCKCHAIN}:
=======
    if exchange in {BITMEX, COINBASE, HITBTC, OKCOIN, OKEX, BYBIT, FTX, BITCOINCOM, DSX}:
>>>>>>> 3934fa6e
        return pd.Timestamp(ts).timestamp()
    elif exchange in {HUOBI, HUOBI_DM, BITFINEX, COINBENE, DERIBIT, BINANCE, BINANCE_US, BINANCE_JERSEY, BINANCE_FUTURES, GEMINI, BITTREX, BITMAX, KRAKEN_FUTURES, UPBIT}:
        return ts / 1000.0
    elif exchange in {BITSTAMP}:
        return ts / 1000000.0
    return ts


_feed_to_exchange_map = {
    L2_BOOK: {
        BITFINEX: 'book-P0-F0-100',
        POLONIEX: L2_BOOK,
        HITBTC: 'subscribeOrderbook',
        COINBASE: 'level2',
        DSX: 'subscribeOrderbook',
        BITMEX: 'orderBookL2',
        BITSTAMP: 'diff_order_book',
        KRAKEN: 'book',
        KRAKEN_FUTURES: 'book',
        BINANCE: 'depth@100ms',
        BINANCE_US: 'depth@100ms',
        BINANCE_JERSEY: 'depth@100ms',
        BINANCE_FUTURES: 'depth@100ms',
        BLOCKCHAIN: 'l2',
        EXX: 'ENTRUST_ADD',
        HUOBI: 'depth.step0',
        HUOBI_DM: 'depth.step0',
        OKCOIN: 'spot/depth_l2_tbt',
        OKEX: 'spot/depth_l2_tbt',
        COINBENE: L2_BOOK,
        DERIBIT: 'book',
        BYBIT: 'orderBookL2_25',
        FTX: 'orderbook',
        GEMINI: L2_BOOK,
        BITTREX: 'SubscribeToExchangeDeltas',
        BITCOINCOM: 'subscribeOrderbook',
        BITMAX: L2_BOOK,
        UPBIT: L2_BOOK
    },
    L3_BOOK: {
        BITFINEX: 'book-R0-F0-100',
        BITSTAMP: 'detail_order_book',
        DSX: UNSUPPORTED,
        HITBTC: UNSUPPORTED,
        COINBASE: 'full',
        BITMEX: UNSUPPORTED,
        POLONIEX: UNSUPPORTED,  # supported by specifying a trading pair as the channel,
        KRAKEN: UNSUPPORTED,
        KRAKEN_FUTURES: UNSUPPORTED,
        BINANCE: UNSUPPORTED,
        BINANCE_US: UNSUPPORTED,
        BINANCE_JERSEY: UNSUPPORTED,
        BINANCE_FUTURES: UNSUPPORTED,
        BLOCKCHAIN: 'l3',
        EXX: UNSUPPORTED,
        HUOBI: UNSUPPORTED,
        HUOBI_DM: UNSUPPORTED,
        OKCOIN: UNSUPPORTED,
        OKEX: UNSUPPORTED,
        BYBIT: UNSUPPORTED,
        FTX: UNSUPPORTED,
        GEMINI: UNSUPPORTED,
        BITCOINCOM: UNSUPPORTED,
        BITMAX: UNSUPPORTED,
        UPBIT: UNSUPPORTED
    },
    TRADES: {
        POLONIEX: TRADES,
        HITBTC: 'subscribeTrades',
        DSX: 'subscribeTrades',
        BITSTAMP: 'live_trades',
        BITFINEX: 'trades',
        COINBASE: 'matches',
        BITMEX: 'trade',
        KRAKEN: 'trade',
        KRAKEN_FUTURES: 'trade',
        BINANCE: 'aggTrade',
        BINANCE_US: 'aggTrade',
        BINANCE_JERSEY: 'aggTrade',
        BINANCE_FUTURES: 'aggTrade',
        BLOCKCHAIN: 'trades',
        EXX: 'TRADE',
        HUOBI: 'trade.detail',
        HUOBI_DM: 'trade.detail',
        OKCOIN: 'spot/trade',
        OKEX: 'spot/trade',
        COINBENE: TRADES,
        DERIBIT: 'trades',
        BYBIT: 'trade',
        FTX: 'trades',
        GEMINI: TRADES,
        BITTREX: TRADES,
        BITCOINCOM: 'subscribeTrades',
        BITMAX: TRADES,
        UPBIT: TRADES
    },
    TICKER: {
        POLONIEX: 1002,
        HITBTC: 'subscribeTicker',
        DSX : 'subscribeTicker',
        BITFINEX: 'ticker',
        BITSTAMP: UNSUPPORTED,
        COINBASE: 'ticker',
        BITMEX: 'quote',
        KRAKEN: TICKER,
        KRAKEN_FUTURES: 'ticker_lite',
        BINANCE: 'ticker',
        BINANCE_US: 'ticker',
        BINANCE_JERSEY: 'ticker',
        BINANCE_FUTURES: UNSUPPORTED,
        BLOCKCHAIN: 'ticker',
        HUOBI: UNSUPPORTED,
        HUOBI_DM: UNSUPPORTED,
        OKCOIN: 'spot/ticker',
        OKEX: 'spot/ticker',
        COINBENE: TICKER,
        DERIBIT: "ticker",
        BYBIT: UNSUPPORTED,
        FTX: "ticker",
        GEMINI: UNSUPPORTED,
        BITTREX: 'SubscribeToSummaryDeltas',
        BITCOINCOM: 'subscribeTicker',
        BITMAX: UNSUPPORTED,
        UPBIT: UNSUPPORTED
    },
    VOLUME: {
        POLONIEX: 1003
    },
    FUNDING: {
        BITMEX: 'funding',
        BITFINEX: 'trades',
        KRAKEN_FUTURES: 'ticker',
        DERIBIT: 'ticker',
        OKEX: 'swap/funding_rate'
    },
    TRADES_SWAP: {
        OKEX: 'swap/trade'
    },
    TICKER_SWAP: {
        OKEX: 'swap/ticker'
    },
    L2_BOOK_SWAP: {
        OKEX: 'swap/depth_l2_tbt'
    },
    TRADES_FUTURES: {
        OKEX: 'futures/trade'
    },
    TICKER_FUTURES: {
        OKEX: 'futures/ticker'
    },
    L2_BOOK_FUTURES: {
        OKEX: 'futures/depth_l2_tbt'
    },
    OPEN_INTEREST: {
        OKEX: 'swap/ticker',
        BITMEX: 'instrument',
        KRAKEN_FUTURES: 'ticker',
        DERIBIT: 'ticker'
    },
    LIQUIDATIONS: {
        BITMEX: 'liquidation'
    }
}


_exchange_options = {
    LIMIT: {
        KRAKEN: 'limit',
        GEMINI: 'exchange limit',
        POLONIEX: 'limit',
        COINBASE: 'limit',
        BLOCKCHAIN: 'limit',
    },
    MARKET: {
        KRAKEN: 'market',
        GEMINI: UNSUPPORTED,
        POLONIEX: UNSUPPORTED,
        COINBASE: 'market',
        BLOCKCHAIN: 'market',
    },
    FILL_OR_KILL: {
        GEMINI: 'fill-or-kill',
        POLONIEX: 'fillOrKill',
        COINBASE: {'time_in_force': 'FOK'},
        KRAKEN: UNSUPPORTED,
        BLOCKCHAIN: 'FOK'
    },
    IMMEDIATE_OR_CANCEL: {
        GEMINI: 'immediate-or-cancel',
        POLONIEX: 'immediateOrCancel',
        COINBASE: {'time_in_force': 'IOC'},
        KRAKEN: UNSUPPORTED,
        BLOCKCHAIN: 'IOC'
    },
    MAKER_OR_CANCEL: {
        GEMINI: 'maker-or-cancel',
        POLONIEX: 'postOnly',
        COINBASE: {'post_only': 1},
        KRAKEN: 'post'
    }
}


def normalize_trading_options(exchange, option):
    if option not in _exchange_options:
        raise UnsupportedTradingOption
    if exchange not in _exchange_options[option]:
        raise UnsupportedTradingOption

    ret = _exchange_options[option][exchange]
    if ret == UNSUPPORTED:
        raise UnsupportedTradingOption
    return ret


def feed_to_exchange(exchange, feed):
    if exchange == POLONIEX:
        if feed not in _feed_to_exchange_map:
            return pair_std_to_exchange(feed, POLONIEX)

    ret = _feed_to_exchange_map[feed][exchange]
    if ret == UNSUPPORTED:
        LOG.error(f"{feed} is not supported on {exchange}")
        raise UnsupportedDataFeed(f"{feed} is not supported on {exchange}")
    return ret<|MERGE_RESOLUTION|>--- conflicted
+++ resolved
@@ -12,23 +12,11 @@
 import logging
 import pandas as pd
 
-<<<<<<< HEAD
-from cryptofeed.defines import (L2_BOOK, L3_BOOK, TRADES, TICKER, OPEN_INTEREST, VOLUME, FUNDING,
-                                UNSUPPORTED, BITFINEX, GEMINI, BITMAX,
-                                POLONIEX, HITBTC, BITSTAMP, COINBASE, BITMEX, KRAKEN,
-                                KRAKEN_FUTURES, BINANCE, EXX, HUOBI, HUOBI_DM, OKCOIN,
-                                OKEX, COINBENE, BYBIT, FTX, TRADES_SWAP, TICKER_SWAP, L2_BOOK_SWAP,
-                                TRADES_FUTURES, TICKER_FUTURES, L2_BOOK_FUTURES,
-                                LIMIT, MARKET, FILL_OR_KILL, IMMEDIATE_OR_CANCEL, MAKER_OR_CANCEL,
-                                DERIBIT, BITTREX, BITCOINCOM, BINANCE_US,
-                                BINANCE_JERSEY, BINANCE_FUTURES, UPBIT, BLOCKCHAIN)
-=======
 from cryptofeed.defines import (L2_BOOK, L3_BOOK, TRADES, TICKER, OPEN_INTEREST, VOLUME, FUNDING, LIQUIDATIONS, UNSUPPORTED, BITFINEX, GEMINI, BITMAX,
                                 POLONIEX, HITBTC, BITSTAMP, COINBASE, BITMEX, KRAKEN, KRAKEN_FUTURES, BINANCE, EXX, HUOBI, HUOBI_DM, OKCOIN,
                                 OKEX, COINBENE, BYBIT, FTX, TRADES_SWAP, TICKER_SWAP, L2_BOOK_SWAP, TRADES_FUTURES, TICKER_FUTURES, L2_BOOK_FUTURES,
                                 LIMIT, MARKET, FILL_OR_KILL, IMMEDIATE_OR_CANCEL, MAKER_OR_CANCEL, DERIBIT, BITTREX, BITCOINCOM, BINANCE_US,
-                                BINANCE_JERSEY, BINANCE_FUTURES, UPBIT, DSX)
->>>>>>> 3934fa6e
+                                BINANCE_JERSEY, BINANCE_FUTURES, UPBIT, DSX, BLOCKCHAIN)
 from cryptofeed.pairs import gen_pairs
 from cryptofeed.exceptions import UnsupportedTradingPair, UnsupportedDataFeed, UnsupportedTradingOption
 
@@ -78,11 +66,7 @@
 
 
 def timestamp_normalize(exchange, ts):
-<<<<<<< HEAD
-    if exchange in {BITMEX, COINBASE, HITBTC, OKCOIN, OKEX, BYBIT, FTX, BITCOINCOM, BLOCKCHAIN}:
-=======
-    if exchange in {BITMEX, COINBASE, HITBTC, OKCOIN, OKEX, BYBIT, FTX, BITCOINCOM, DSX}:
->>>>>>> 3934fa6e
+    if exchange in {BITMEX, COINBASE, HITBTC, OKCOIN, OKEX, BYBIT, FTX, BITCOINCOM, DSX, BLOCKCHAIN}:
         return pd.Timestamp(ts).timestamp()
     elif exchange in {HUOBI, HUOBI_DM, BITFINEX, COINBENE, DERIBIT, BINANCE, BINANCE_US, BINANCE_JERSEY, BINANCE_FUTURES, GEMINI, BITTREX, BITMAX, KRAKEN_FUTURES, UPBIT}:
         return ts / 1000.0
