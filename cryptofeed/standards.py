'''
Copyright (C) 2017-2021  Bryant Moscon - bmoscon@gmail.com

Please see the LICENSE file for the terms and conditions
associated with this software.


Contains all code to normalize and standardize the differences
between exchanges. These include trading symbols, timestamps, and
data channel names
'''
import logging
import datetime as dt

from cryptofeed.defines import (BEQUANT, BINANCE, BINANCE_DELIVERY, BINANCE_FUTURES, BINANCE_US, BITCOINCOM, BITFLYER, BITFINEX,
                                BITHUMB, BITMAX, BITMEX,
                                BITSTAMP, BITTREX, BLOCKCHAIN, BYBIT, CANDLES, COINBASE, COINGECKO,
                                DERIBIT, DYDX, EXX, FTX, FTX_US, GATEIO, GEMINI, HITBTC, HUOBI, HUOBI_DM, HUOBI_SWAP,
                                KRAKEN, KRAKEN_FUTURES, KUCOIN, OKCOIN, OKEX, POLONIEX, PROBIT, ACC_TRANSACTIONS, UPBIT, USER_FILLS)
from cryptofeed.defines import (FILL_OR_KILL, IMMEDIATE_OR_CANCEL, LIMIT, MAKER_OR_CANCEL, MARKET, UNSUPPORTED)
from cryptofeed.defines import (ACC_BALANCES, FUNDING, FUTURES_INDEX, L2_BOOK, L3_BOOK, LIQUIDATIONS, OPEN_INTEREST, MARKET_INFO,
                                TICKER, TRADES, ORDER_INFO)
from cryptofeed.exceptions import UnsupportedDataFeed, UnsupportedTradingOption


LOG = logging.getLogger('feedhandler')


def timestamp_normalize(exchange, ts):
    if exchange == BYBIT:
        if isinstance(ts, int):
            return ts / 1000
        else:
            return ts.timestamp()
    if exchange in {BITFLYER, COINBASE, BLOCKCHAIN, BITMEX, HITBTC, OKCOIN, OKEX, FTX, FTX_US, BITCOINCOM, PROBIT, COINGECKO, BITTREX, DYDX, BEQUANT}:
        return ts.timestamp()
    elif exchange in {HUOBI, HUOBI_DM, HUOBI_SWAP, BITFINEX, DERIBIT, BINANCE, BINANCE_US, BINANCE_FUTURES,
                      BINANCE_DELIVERY, GEMINI, BITMAX, KRAKEN_FUTURES, UPBIT}:
        return ts / 1000.0
    elif exchange in {BITSTAMP}:
        return ts / 1000000.0
    elif exchange in {BITHUMB}:
        return (ts - dt.timedelta(hours=9)).timestamp()
    # return (dt.datetime.strptime(ts, "%Y-%m-%d %H:%M:%S") - dt.timedelta(hours=9)).timestamp()


_feed_to_exchange_map = {
    L2_BOOK: {
        DYDX: 'v3_orderbook',
        BEQUANT: 'subscribeOrderbook',
        BITFINEX: 'book-P0-F0-100',
        BITFLYER: 'lightning_board_{}',
        BITHUMB: 'orderbookdepth',
        POLONIEX: L2_BOOK,
        HITBTC: 'subscribeOrderbook',
        COINBASE: 'level2',
        BITMEX: 'orderBookL2',
        BITSTAMP: 'diff_order_book',
        KRAKEN: 'book',
        KRAKEN_FUTURES: 'book',
        BINANCE: 'depth@100ms',
        BINANCE_US: 'depth@100ms',
        BINANCE_FUTURES: 'depth@100ms',
        BINANCE_DELIVERY: 'depth@100ms',
        BLOCKCHAIN: 'l2',
        EXX: 'ENTRUST_ADD',
        HUOBI: 'depth.step0',
        HUOBI_DM: 'depth.step0',
        HUOBI_SWAP: 'depth.step0',
        OKCOIN: 'spot/depth_l2_tbt',
        OKEX: '{}/depth_l2_tbt',
        DERIBIT: 'book',
        BYBIT: 'orderBookL2_25',
        FTX: 'orderbook',
        FTX_US: 'orderbook',
        GEMINI: L2_BOOK,
        BITTREX: 'orderbook_{}_{}',
        BITCOINCOM: 'subscribeOrderbook',
        BITMAX: "depth:",
        UPBIT: L2_BOOK,
        GATEIO: 'spot.order_book_update',
        PROBIT: 'order_books',
        KUCOIN: '/market/level2'
    },
    L3_BOOK: {
        BEQUANT: UNSUPPORTED,
        BITTREX: UNSUPPORTED,
        BITFINEX: 'book-R0-F0-100',
        BITHUMB: UNSUPPORTED,
        BITSTAMP: 'detail_order_book',
        HITBTC: UNSUPPORTED,
        COINBASE: 'full',
        BITMEX: UNSUPPORTED,
        POLONIEX: UNSUPPORTED,  # supported by specifying a trading symbol as the channel,
        KRAKEN: UNSUPPORTED,
        KRAKEN_FUTURES: UNSUPPORTED,
        BINANCE: UNSUPPORTED,
        BINANCE_US: UNSUPPORTED,
        BINANCE_FUTURES: UNSUPPORTED,
        BINANCE_DELIVERY: UNSUPPORTED,
        BLOCKCHAIN: 'l3',
        EXX: UNSUPPORTED,
        HUOBI: UNSUPPORTED,
        HUOBI_DM: UNSUPPORTED,
        OKCOIN: UNSUPPORTED,
        OKEX: UNSUPPORTED,
        BYBIT: UNSUPPORTED,
        FTX: UNSUPPORTED,
        FTX_US: UNSUPPORTED,
        GEMINI: UNSUPPORTED,
        BITCOINCOM: UNSUPPORTED,
        BITMAX: UNSUPPORTED,
        UPBIT: UNSUPPORTED,
        PROBIT: UNSUPPORTED
    },
    TRADES: {
        DYDX: 'v3_trades',
<<<<<<< HEAD
        HITBTC: 'subscribeTrades',
=======
>>>>>>> 5b9ba7b8
        BEQUANT: 'subscribeTrades',
        POLONIEX: TRADES,
        HITBTC: 'subscribeTrades',
        BITSTAMP: 'live_trades',
        BITFINEX: 'trades',
        BITFLYER: 'lightning_executions_{}',
        BITHUMB: 'transaction',
        COINBASE: 'matches',
        BITMEX: 'trade',
        KRAKEN: 'trade',
        KRAKEN_FUTURES: 'trade',
        BINANCE: 'aggTrade',
        BINANCE_US: 'aggTrade',
        BINANCE_FUTURES: 'aggTrade',
        BINANCE_DELIVERY: 'aggTrade',
        BLOCKCHAIN: 'trades',
        EXX: 'TRADE',
        HUOBI: 'trade.detail',
        HUOBI_DM: 'trade.detail',
        HUOBI_SWAP: 'trade.detail',
        OKCOIN: 'spot/trade',
        OKEX: '{}/trade',
        DERIBIT: 'trades',
        BYBIT: 'trade',
        FTX: 'trades',
        FTX_US: 'trades',
        GEMINI: TRADES,
        BITTREX: 'trade_{}',
        BITCOINCOM: 'subscribeTrades',
        BITMAX: "trades:",
        UPBIT: TRADES,
        GATEIO: 'spot.trades',
        PROBIT: 'recent_trades',
        KUCOIN: '/market/match'
    },
    TICKER: {
<<<<<<< HEAD
        HITBTC: 'subscribeTicker',
=======
>>>>>>> 5b9ba7b8
        BEQUANT: 'subscribeTicker',
        POLONIEX: 1002,
        HITBTC: 'subscribeTicker',
        BITFINEX: 'ticker',
        BITSTAMP: UNSUPPORTED,
        COINBASE: 'ticker',
        BITMEX: 'quote',
        BITFLYER: 'lightning_ticker_{}',
        KRAKEN: TICKER,
        KRAKEN_FUTURES: 'ticker_lite',
        BINANCE: 'bookTicker',
        BINANCE_US: 'bookTicker',
        BINANCE_FUTURES: 'bookTicker',
        BINANCE_DELIVERY: 'bookTicker',
        BLOCKCHAIN: UNSUPPORTED,
        HUOBI: UNSUPPORTED,
        HUOBI_DM: UNSUPPORTED,
        OKCOIN: '{}/ticker',
        OKEX: '{}/ticker',
        DERIBIT: "ticker",
        BYBIT: UNSUPPORTED,
        FTX: "ticker",
        FTX_US: "ticker",
        GEMINI: UNSUPPORTED,
        BITTREX: 'ticker_{}',
        BITCOINCOM: 'subscribeTicker',
        BITMAX: UNSUPPORTED,
        UPBIT: UNSUPPORTED,
        GATEIO: 'spot.tickers',
        PROBIT: UNSUPPORTED,
        KUCOIN: '/market/ticker',
        BITHUMB: UNSUPPORTED
    },
    FUNDING: {
        BITMEX: 'funding',
        BITFINEX: 'trades',
        BINANCE_FUTURES: 'markPrice',
        BINANCE_DELIVERY: 'markPrice',
        KRAKEN_FUTURES: 'ticker',
        DERIBIT: 'ticker',
        OKEX: '{}/funding_rate',
        FTX: 'funding',
        HUOBI_SWAP: 'funding'
    },
    OPEN_INTEREST: {
        OKEX: '{}/ticker',
        BITMEX: 'instrument',
        KRAKEN_FUTURES: 'ticker',
        DERIBIT: 'ticker',
        FTX: 'open_interest',
        BINANCE_FUTURES: 'open_interest',
        BINANCE_DELIVERY: 'open_interest',
        BYBIT: 'instrument_info.100ms'
    },
    LIQUIDATIONS: {
        BITMEX: 'liquidation',
        BINANCE_FUTURES: 'forceOrder',
        BINANCE_DELIVERY: 'forceOrder',
        FTX: 'trades',
        DERIBIT: 'trades',
        OKEX: LIQUIDATIONS,
    },
    MARKET_INFO: {
        COINGECKO: MARKET_INFO
    },
    FUTURES_INDEX: {
        BYBIT: 'instrument_info.100ms'
    },
    ORDER_INFO: {
        GEMINI: ORDER_INFO,
        OKEX: ORDER_INFO,
        FTX: 'orders',
        BEQUANT: 'subscribeReports',
<<<<<<< HEAD
        HITBTC: 'subscribeReports',
=======
>>>>>>> 5b9ba7b8
    },
    USER_FILLS: {
        FTX: 'fills',
    },
    CANDLES: {
        BEQUANT: 'subscribeCandles',
        BINANCE: 'kline_',
        BINANCE_US: 'kline_',
        BINANCE_FUTURES: 'kline_',
        BINANCE_DELIVERY: 'kline_',
        HITBTC: 'subscribeCandles',
        HUOBI: 'kline',
        GATEIO: 'spot.candlesticks',
        KUCOIN: '/market/candles',
        KRAKEN: 'ohlc',
        BITTREX: 'candle_{}_{}'
    },
    ACC_TRANSACTIONS: {
        BEQUANT: 'subscribeTransactions',
<<<<<<< HEAD
        HITBTC: 'subscribeTransactions',
    },
    ACC_BALANCES: {
        BEQUANT: 'subscribeBalance',
        HITBTC: 'subscribeBalance',
=======
    },
    ACC_BALANCES: {
        BEQUANT: 'subscribeBalance'
>>>>>>> 5b9ba7b8
    },
}

_exchange_options = {
    LIMIT: {
        BEQUANT: 'limit',
<<<<<<< HEAD
        HITBTC: 'limit',
=======
>>>>>>> 5b9ba7b8
        KRAKEN: 'limit',
        GEMINI: 'exchange limit',
        POLONIEX: 'limit',
        COINBASE: 'limit',
        BLOCKCHAIN: 'limit',
    },
    MARKET: {
        BEQUANT: 'market',
<<<<<<< HEAD
        HITBTC: 'market',
=======
>>>>>>> 5b9ba7b8
        KRAKEN: 'market',
        GEMINI: UNSUPPORTED,
        POLONIEX: UNSUPPORTED,
        COINBASE: 'market',
        BLOCKCHAIN: 'market',
    },
    FILL_OR_KILL: {
        BEQUANT: {'timeInForce': 'FOK'},
<<<<<<< HEAD
        HITBTC: {'timeInForce': 'FOK'},
=======
>>>>>>> 5b9ba7b8
        GEMINI: 'fill-or-kill',
        HITBTC: {'timeInForce': 'FOK'},
        POLONIEX: 'fillOrKill',
        COINBASE: {'time_in_force': 'FOK'},
        KRAKEN: UNSUPPORTED,
        BLOCKCHAIN: 'FOK'
    },
    IMMEDIATE_OR_CANCEL: {
        BEQUANT: {'timeInForce': 'IOC'},
        GEMINI: 'immediate-or-cancel',
        HITBTC: {'timeInForce': 'IOC'},
        POLONIEX: 'immediateOrCancel',
        COINBASE: {'time_in_force': 'IOC'},
        KRAKEN: UNSUPPORTED,
        BLOCKCHAIN: 'IOC'
    },
    MAKER_OR_CANCEL: {
        BEQUANT: {'postOnly': 1},
        GEMINI: 'maker-or-cancel',
        HITBTC: {'postOnly': 1},
        POLONIEX: 'postOnly',
        COINBASE: {'post_only': 1},
        KRAKEN: 'post'
    }
}


def normalize_trading_options(exchange, option):
    if option not in _exchange_options:
        raise UnsupportedTradingOption
    if exchange not in _exchange_options[option]:
        raise UnsupportedTradingOption

    ret = _exchange_options[option][exchange]
    if ret == UNSUPPORTED:
        raise UnsupportedTradingOption
    return ret


def feed_to_exchange(exchange, feed, silent=False):
    def raise_error():
        exception = UnsupportedDataFeed(f"{feed} is not currently supported on {exchange}")
        if not silent:
            LOG.error("Error: %r", exception)
        raise exception

    try:
        ret = _feed_to_exchange_map[feed][exchange]
    except KeyError:
        raise_error()

    if ret == UNSUPPORTED:
        raise_error()
    return ret


def normalize_channel(exchange: str, feed: str) -> str:
    for chan, entries in _feed_to_exchange_map.items():
        if exchange in entries:
            if entries[exchange] == feed:
                return chan
    raise ValueError('Unable to normalize channel %s', feed)


def is_authenticated_channel(channel: str) -> bool:
    return channel in (ORDER_INFO, USER_FILLS, ACC_TRANSACTIONS, ACC_BALANCES)<|MERGE_RESOLUTION|>--- conflicted
+++ resolved
@@ -115,10 +115,7 @@
     },
     TRADES: {
         DYDX: 'v3_trades',
-<<<<<<< HEAD
         HITBTC: 'subscribeTrades',
-=======
->>>>>>> 5b9ba7b8
         BEQUANT: 'subscribeTrades',
         POLONIEX: TRADES,
         HITBTC: 'subscribeTrades',
@@ -155,10 +152,7 @@
         KUCOIN: '/market/match'
     },
     TICKER: {
-<<<<<<< HEAD
         HITBTC: 'subscribeTicker',
-=======
->>>>>>> 5b9ba7b8
         BEQUANT: 'subscribeTicker',
         POLONIEX: 1002,
         HITBTC: 'subscribeTicker',
@@ -232,10 +226,7 @@
         OKEX: ORDER_INFO,
         FTX: 'orders',
         BEQUANT: 'subscribeReports',
-<<<<<<< HEAD
         HITBTC: 'subscribeReports',
-=======
->>>>>>> 5b9ba7b8
     },
     USER_FILLS: {
         FTX: 'fills',
@@ -255,27 +246,21 @@
     },
     ACC_TRANSACTIONS: {
         BEQUANT: 'subscribeTransactions',
-<<<<<<< HEAD
         HITBTC: 'subscribeTransactions',
     },
     ACC_BALANCES: {
         BEQUANT: 'subscribeBalance',
         HITBTC: 'subscribeBalance',
-=======
     },
     ACC_BALANCES: {
         BEQUANT: 'subscribeBalance'
->>>>>>> 5b9ba7b8
     },
 }
 
 _exchange_options = {
     LIMIT: {
         BEQUANT: 'limit',
-<<<<<<< HEAD
         HITBTC: 'limit',
-=======
->>>>>>> 5b9ba7b8
         KRAKEN: 'limit',
         GEMINI: 'exchange limit',
         POLONIEX: 'limit',
@@ -284,10 +269,7 @@
     },
     MARKET: {
         BEQUANT: 'market',
-<<<<<<< HEAD
         HITBTC: 'market',
-=======
->>>>>>> 5b9ba7b8
         KRAKEN: 'market',
         GEMINI: UNSUPPORTED,
         POLONIEX: UNSUPPORTED,
@@ -296,10 +278,7 @@
     },
     FILL_OR_KILL: {
         BEQUANT: {'timeInForce': 'FOK'},
-<<<<<<< HEAD
         HITBTC: {'timeInForce': 'FOK'},
-=======
->>>>>>> 5b9ba7b8
         GEMINI: 'fill-or-kill',
         HITBTC: {'timeInForce': 'FOK'},
         POLONIEX: 'fillOrKill',
