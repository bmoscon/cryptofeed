--- conflicted
+++ resolved
@@ -225,7 +225,6 @@
         GEMINI: ORDER_INFO,
         OKEX: ORDER_INFO
     },
-<<<<<<< HEAD
     USER_BALANCE: {
         BINANCE: USER_BALANCE,
         BINANCE_DELIVERY: USER_BALANCE
@@ -237,8 +236,6 @@
     USER_TRADES: {
         DERIBIT: 'user.trades'
     },
-=======
->>>>>>> 5b3d790c
     USER_FILLS: {
         FTX: 'fills',
     },
@@ -331,8 +328,4 @@
 
 
 def is_authenticated_channel(channel: str) -> bool:
-<<<<<<< HEAD
-    return channel in (ORDER_INFO, USER_BALANCE, USER_FILLS, USER_POSITION, USER_TRADES)
-=======
-    return channel in (ORDER_INFO, USER_FILLS)
->>>>>>> 5b3d790c
+    return channel in (ORDER_INFO, USER_BALANCE, USER_FILLS, USER_POSITION, USER_TRADES)