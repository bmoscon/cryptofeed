'''
Copyright (C) 2017-2020  Bryant Moscon - bmoscon@gmail.com

Please see the LICENSE file for the terms and conditions
associated with this software.
'''
import asyncio
import logging
import os
from signal import SIGTERM
import zlib
from collections import defaultdict
from copy import deepcopy
from socket import error as socket_error
from time import time
import functools

import websockets
from websockets import ConnectionClosed

<<<<<<< HEAD
from cryptofeed.defines import (BINANCE, BINANCE_FUTURES, BINANCE_US, BITCOINCOM, BITFINEX,
                                BITMAX, BITMEX, BITSTAMP, BITTREX, BLOCKCHAIN, BYBIT,
                                COINBASE, COINBENE, COINGECKO, DERIBIT,
                                FTX_US, GATEIO, GEMINI, HITBTC, HUOBI, HUOBI_DM, HUOBI_SWAP,
                                KRAKEN, KRAKEN_FUTURES, OKCOIN, OKEX, POLONIEX, PROBIT, UPBIT, WHALE_ALERT)
=======
from cryptofeed.defines import (BINANCE, BINANCE_FUTURES, BINANCE_DELIVERY, BINANCE_US, BITCOINCOM, BITFINEX,
                                BITMAX, BITMEX, BITSTAMP, BITTREX, BLOCKCHAIN, BYBIT, COINBASE, COINBENE,
                                PROBIT, DERIBIT)
>>>>>>> 9ee07e5e
from cryptofeed.defines import EXX as EXX_str
from cryptofeed.defines import FTX as FTX_str
from cryptofeed.defines import L2_BOOK
from cryptofeed.exceptions import ExhaustedRetries
from cryptofeed.exchanges import *
from cryptofeed.providers import *
from cryptofeed.feed import RestFeed
from cryptofeed.log import get_logger
from cryptofeed.nbbo import NBBO


LOG = get_logger('feedhandler',
                 os.environ.get('CRYPTOFEED_FEEDHANDLER_LOG_FILENAME', "feedhandler.log"),
                 int(os.environ.get('CRYPTOFEED_FEEDHANDLER_LOG_LEVEL', logging.WARNING)))

# Maps string name to class name for use with config
_EXCHANGES = {
    BINANCE: Binance,
    BINANCE_US: BinanceUS,
    BINANCE_FUTURES: BinanceFutures,
    BINANCE_DELIVERY: BinanceDelivery,
    BITCOINCOM: BitcoinCom,
    BITFINEX: Bitfinex,
    BITMAX: Bitmax,
    BITMEX: Bitmex,
    BITSTAMP: Bitstamp,
    BITTREX: Bittrex,
    BLOCKCHAIN: Blockchain,
    BYBIT: Bybit,
    COINBASE: Coinbase,
    COINBENE: Coinbene,
    COINGECKO: Coingecko,
    DERIBIT: Deribit,
    EXX_str: EXX,
    FTX_str: FTX,
    FTX_US: FTXUS,
    GEMINI: Gemini,
    HITBTC: HitBTC,
    HUOBI_DM: HuobiDM,
    HUOBI_SWAP: HuobiSwap,
    HUOBI: Huobi,
    KRAKEN_FUTURES: KrakenFutures,
    KRAKEN: Kraken,
    OKCOIN: OKCoin,
    OKEX: OKEx,
    POLONIEX: Poloniex,
    UPBIT: Upbit,
    GATEIO: Gateio,
    PROBIT: Probit,
    WHALE_ALERT: WhaleAlert
}


class FeedHandler:
    def __init__(self, retries=10, timeout_interval=10, log_messages_on_error=False, raw_message_capture=None, handler_enabled=True):
        """
        retries: int
            number of times the connection will be retried (in the event of a disconnect or other failure)
        timeout_interval: int
            number of seconds between checks to see if a feed has timed out
        log_messages_on_error: boolean
            if true, log the message from the exchange on exceptions
        raw_message_capture: callback
            if defined, callback to save/process/handle raw message (primarily for debugging purposes)
        handler_enabled: boolean
            run message handlers (and any registered callbacks) when raw message capture is enabled
        """
        self.feeds = []
        self.retries = retries
        self.timeout = {}
        self.last_msg = {}
        self.timeout_interval = timeout_interval
        self.log_messages_on_error = log_messages_on_error
        self.raw_message_capture = raw_message_capture
        self.handler_enabled = handler_enabled

    def playback(self, feed, filenames):
        loop = asyncio.get_event_loop()
        return loop.run_until_complete(self._playback(feed, filenames))

    async def _playback(self, feed, filenames):
        counter = 0
        callbacks = defaultdict(int)

        class FakeWS:
            async def send(self, *args, **kwargs):
                pass

        async def internal_cb(*args, **kwargs):
            callbacks[kwargs['cb_type']] += 1

        for cb_type, handler in feed.callbacks.items():
            f = functools.partial(internal_cb, cb_type=cb_type)
            handler.append(f)

        await feed.subscribe(FakeWS())

        for filename in filenames if isinstance(filenames, list) else [filenames]:
            with open(filename, 'r') as fp:
                for line in fp:
                    timestamp, message = line.split(":", 1)
                    counter += 1
                    await feed.message_handler(message, timestamp)
            return {'messages_processed': counter, 'callbacks': dict(callbacks)}

    def add_feed(self, feed, timeout=120, **kwargs):
        """
        feed: str or class
            the feed (exchange) to add to the handler
        timeout: int
            number of seconds without a message before the feed is considered
            to be timed out. The connection will be closed, and if retries
            have not been exhausted, the connection will be restablished.
            If set to -1, no timeout will occur.
        kwargs: dict
            if a string is used for the feed, kwargs will be passed to the
            newly instantiated object
        """
        if isinstance(feed, str):
            if feed in _EXCHANGES:
                if feed == BITMAX:
                    self._do_bitmax_subscribe(feed, timeout, **kwargs)
                else:
                    self.feeds.append(_EXCHANGES[feed](**kwargs))
                    feed = self.feeds[-1]
                    self.last_msg[feed.uuid] = None
                    self.timeout[feed.uuid] = timeout
            else:
                raise ValueError("Invalid feed specified")
        else:
            if isinstance(feed, Bitmax):
                self._do_bitmax_subscribe(feed, timeout)
            else:
                self.feeds.append(feed)
                self.last_msg[feed.uuid] = None
                self.timeout[feed.uuid] = timeout

    def add_nbbo(self, feeds, pairs, callback, timeout=120):
        """
        feeds: list of feed classes
            list of feeds (exchanges) that comprises the NBBO
        pairs: list str
            the trading pairs
        callback: function pointer
            the callback to be invoked when a new tick is calculated for the NBBO
        timeout: int
            seconds without a message before a connection will be considered dead and reestablished.
            See `add_feed`
        """
        cb = NBBO(callback, pairs)
        for feed in feeds:
            self.add_feed(feed(channels=[L2_BOOK], pairs=pairs, callbacks={L2_BOOK: cb}), timeout=timeout)

    def run(self, start_loop=True):
        if len(self.feeds) == 0:
            LOG.error('No feeds specified')
            raise ValueError("No feeds specified")

        try:
            loop = asyncio.get_event_loop()
            # Good to enable when debugging
            # loop.set_debug(True)

            def handle_stop_signals():
                raise SystemExit

            for signal in [SIGTERM]:
                loop.add_signal_handler(signal, handle_stop_signals)

            for feed in self.feeds:
                if isinstance(feed, RestFeed):
                    loop.create_task(self._rest_connect(feed))
                else:
                    loop.create_task(self._connect(feed))
            if start_loop:
                loop.run_forever()
        except KeyboardInterrupt:
            LOG.info("Keyboard Interrupt received - shutting down")
        except SystemExit:
            LOG.info("System Exit received - shutting down")
        except Exception:
            LOG.error("Unhandled exception", exc_info=True)
        finally:
            for feed in self.feeds:
                loop.run_until_complete(feed.stop())

    async def _watch(self, feed_id, websocket):
        if self.timeout[feed_id] == -1:
            return

        while websocket.open:
            if self.last_msg[feed_id]:
                if time() - self.last_msg[feed_id] > self.timeout[feed_id]:
                    LOG.warning("%s: received no messages within timeout, restarting connection", feed_id)
                    await websocket.close()
                    break
            await asyncio.sleep(self.timeout_interval)

    async def _rest_connect(self, feed):
        """
        Connect to REST feed
        """
        retries = 0
        delay = 2*feed.sleep_time if feed.sleep_time else 1
        while retries <= self.retries or self.retries == -1:
            await feed.subscribe()
            try:
                while True:
                    await feed.message_handler()
            except Exception:
                LOG.error("%s: encountered an exception, reconnecting", feed.id, exc_info=True)
                await asyncio.sleep(delay)
                retries += 1
                delay *= 2

        LOG.error("%s: failed to reconnect after %d retries - exiting", feed.id, retries)
        raise ExhaustedRetries()

    async def _connect(self, feed):
        """
        Connect to websocket feeds
        """
        retries = 0
        delay = 1
        while retries <= self.retries or self.retries == -1:
            self.last_msg[feed.uuid] = None
            try:
                # Coinbase frequently will not respond to pings within the ping interval, so
                # disable the interval in favor of the internal watcher, which will
                # close the connection and reconnect in the event that no message from the exchange
                # has been received (as opposed to a missing ping).
                #
                # address can be None for binance futures when only open interest is configured
                # because that data is collected over a periodic REST polling task
                if feed.address is None:
                    await feed.subscribe(None)
                    return

                async with websockets.connect(feed.address, ping_interval=10, ping_timeout=None,
                        max_size=2**23, max_queue=None, origin=feed.origin) as websocket:
                    asyncio.ensure_future(self._watch(feed.uuid, websocket))
                    # connection was successful, reset retry count and delay
                    retries = 0
                    delay = 1
                    await feed.subscribe(websocket)
                    await self._handler(websocket, feed.message_handler, feed.uuid)
            except (ConnectionClosed, ConnectionAbortedError, ConnectionResetError, socket_error) as e:
                LOG.warning("%s: encountered connection issue %s - reconnecting...", feed.id, str(e), exc_info=True)
                await asyncio.sleep(delay)
                retries += 1
                delay *= 2
            except Exception:
                LOG.error("%s: encountered an exception, reconnecting", feed.id, exc_info=True)
                await asyncio.sleep(delay)
                retries += 1
                delay *= 2

        LOG.error("%s: failed to reconnect after %d retries - exiting", feed.id, retries)
        raise ExhaustedRetries()

    async def _handler(self, websocket, handler, feed_id):
        try:
            if self.raw_message_capture and self.handler_enabled:
                async for message in websocket:
                    self.last_msg[feed_id] = time()
                    await self.raw_message_capture(message, self.last_msg[feed_id], feed_id)
                    await handler(message, self.last_msg[feed_id])
            elif self.raw_message_capture:
                async for message in websocket:
                    self.last_msg[feed_id] = time()
                    await self.raw_message_capture(message, self.last_msg[feed_id], feed_id)
            else:
                async for message in websocket:
                    self.last_msg[feed_id] = time()
                    await handler(message, self.last_msg[feed_id])
        except Exception:
            if self.log_messages_on_error:
                if feed_id in {HUOBI, HUOBI_DM}:
                    message = zlib.decompress(message, 16 + zlib.MAX_WBITS)
                elif feed_id in {OKCOIN, OKEX}:
                    message = zlib.decompress(message, -15)
                LOG.error("%s: error handling message %s", feed_id, message)
            # exception will be logged with traceback when connection handler
            # retries the connection
            raise

    def _do_bitmax_subscribe(self, feed, timeout: int, **kwargs):
        """
        Bitmax is a special case, a separate websocket is needed for each symbol,
        and each connection receives all data for that symbol. We allow the user
        to configure Bitmax like they would any other exchange and parse out the
        relevant information to create a separate feed object per symbol.
        """
        config = {}
        pairs = []

        # Need to handle the two configuration cases - Feed object and Feed Name with config dict
        if 'config' in kwargs:
            config = kwargs.pop('config')
        elif hasattr(feed, 'config'):
            config = feed.config

        if isinstance(feed, str):
            callbacks = kwargs.pop('callbacks')
        else:
            callbacks = feed.callbacks

        if config:
            new_config = defaultdict(list)
            for cb, symbols in config.items():
                for symbol in symbols:
                    new_config[symbol].append(cb)

            for symbol, cbs in new_config.items():
                cb = {cb: deepcopy(callbacks[cb]) for cb in cbs}
                feed = Bitmax(pairs=[symbol], callbacks=cb, **kwargs)
                self.feeds.append(feed)
                self.last_msg[feed.uuid] = None
                self.timeout[feed.uuid] = timeout
        else:
            if 'pairs' in kwargs:
                pairs = kwargs.pop('pairs')
            elif hasattr(feed, 'pairs'):
                pairs = feed.pairs

            for pair in pairs:
                feed = Bitmax(pairs=[pair], callbacks=callbacks, **kwargs)
                self.feeds.append(feed)
                self.last_msg[feed.uuid] = None
                self.timeout[feed.uuid] = timeout<|MERGE_RESOLUTION|>--- conflicted
+++ resolved
@@ -18,17 +18,11 @@
 import websockets
 from websockets import ConnectionClosed
 
-<<<<<<< HEAD
-from cryptofeed.defines import (BINANCE, BINANCE_FUTURES, BINANCE_US, BITCOINCOM, BITFINEX,
+from cryptofeed.defines import (BINANCE, BINANCE_DELIVERY, BINANCE_FUTURES, BINANCE_US, BITCOINCOM, BITFINEX,
                                 BITMAX, BITMEX, BITSTAMP, BITTREX, BLOCKCHAIN, BYBIT,
                                 COINBASE, COINBENE, COINGECKO, DERIBIT,
                                 FTX_US, GATEIO, GEMINI, HITBTC, HUOBI, HUOBI_DM, HUOBI_SWAP,
                                 KRAKEN, KRAKEN_FUTURES, OKCOIN, OKEX, POLONIEX, PROBIT, UPBIT, WHALE_ALERT)
-=======
-from cryptofeed.defines import (BINANCE, BINANCE_FUTURES, BINANCE_DELIVERY, BINANCE_US, BITCOINCOM, BITFINEX,
-                                BITMAX, BITMEX, BITSTAMP, BITTREX, BLOCKCHAIN, BYBIT, COINBASE, COINBENE,
-                                PROBIT, DERIBIT)
->>>>>>> 9ee07e5e
 from cryptofeed.defines import EXX as EXX_str
 from cryptofeed.defines import FTX as FTX_str
 from cryptofeed.defines import L2_BOOK
