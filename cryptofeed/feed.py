--- conflicted
+++ resolved
@@ -10,13 +10,8 @@
 from collections import defaultdict
 
 from cryptofeed.callback import Callback
-<<<<<<< HEAD
-from cryptofeed.defines import (ASK, BID, BOOK_DELTA, FUNDING, L2_BOOK, L3_BOOK, LIQUIDATIONS,
+from cryptofeed.defines import (ASK, BID, BOOK_DELTA, FUNDING, FUTURES_INDEX, L2_BOOK, L3_BOOK, LIQUIDATIONS,
                                 OPEN_INTEREST, PROFILE, TICKER, TRADES, TRANSACTIONS, VOLUME)
-=======
-from cryptofeed.defines import (ASK, BID, BOOK_DELTA, FUNDING, L2_BOOK, L3_BOOK,
-                                LIQUIDATIONS, OPEN_INTEREST, TICKER, TRADES, VOLUME, FUTURES_INDEX)
->>>>>>> 818dc81e
 from cryptofeed.exceptions import BidAskOverlapping, UnsupportedDataFeed
 from cryptofeed.standards import feed_to_exchange, get_exchange_info, load_exchange_pair_mapping, pair_std_to_exchange
 from cryptofeed.util.book import book_delta, depth
@@ -85,21 +80,17 @@
         self.l2_book = {}
         self.callbacks = {
                           FUNDING: Callback(None),
+                          FUTURES_INDEX: Callback(None),
                           L2_BOOK: Callback(None),
                           L3_BOOK: Callback(None),
                           LIQUIDATIONS: Callback(None),
                           OPEN_INTEREST: Callback(None),
-<<<<<<< HEAD
                           PROFILE: Callback(None),
                           TICKER: Callback(None),
                           TRADES: Callback(None),
                           TRANSACTIONS: Callback(None),
                           VOLUME: Callback(None)
                           }
-=======
-                          LIQUIDATIONS: Callback(None),
-                          FUTURES_INDEX: Callback(None)}
->>>>>>> 818dc81e
 
         if callbacks:
             for cb_type, cb_func in callbacks.items():
@@ -120,11 +111,7 @@
         key_id = cls.keys[fid]['key_id'] if (fid in cls.keys) and ('key_id' in cls.keys[fid]) else None
         pairs, info = get_exchange_info(cls.id, key_id)
         data = {'pairs': list(pairs.keys()), 'channels': []}
-<<<<<<< HEAD
-        for channel in (LIQUIDATIONS, OPEN_INTEREST, FUNDING, VOLUME, TICKER, L2_BOOK, L3_BOOK, TRADES, PROFILE, TRANSACTIONS):
-=======
-        for channel in (LIQUIDATIONS, OPEN_INTEREST, FUNDING, VOLUME, TICKER, L2_BOOK, L3_BOOK, TRADES, FUTURES_INDEX):
->>>>>>> 818dc81e
+        for channel in (FUNDING, FUTURES_INDEX, LIQUIDATIONS, L2_BOOK, L3_BOOK, OPEN_INTEREST, PROFILE, TICKER, TRADES, TRANSACTIONS, VOLUME):
             try:
                 feed_to_exchange(cls.id, channel, silent=True)
                 data['channels'].append(channel)
