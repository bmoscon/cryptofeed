--- conflicted
+++ resolved
@@ -16,11 +16,7 @@
 from cryptofeed.connection import AsyncConnection, HTTPAsyncConn, HTTPSync, WSAsyncConn
 from cryptofeed.connection_handler import ConnectionHandler
 from cryptofeed.defines import (ASK, BID, BOOK_DELTA, CANDLES, FUNDING, FUTURES_INDEX, L2_BOOK, L3_BOOK, LIQUIDATIONS,
-<<<<<<< HEAD
                                 OPEN_INTEREST, MARKET_INFO, ORDER_INFO, TICKER, TRADES, USER_BALANCE, USER_FILLS, USER_POSITION, USER_TRADES, VOLUME)
-=======
-                                OPEN_INTEREST, MARKET_INFO, ORDER_INFO, TICKER, TRADES, USER_FILLS)
->>>>>>> 5b3d790c
 from cryptofeed.exceptions import BidAskOverlapping, UnsupportedDataFeed, UnsupportedSymbol
 from cryptofeed.standards import feed_to_exchange, is_authenticated_channel
 from cryptofeed.util.book import book_delta, depth
@@ -99,19 +95,12 @@
         self.origin = origin
         self.checksum_validation = checksum_validation
         self.ws_defaults = {'ping_interval': 10, 'ping_timeout': None, 'max_size': 2**23, 'max_queue': None, 'origin': self.origin}
-<<<<<<< HEAD
         self.subaccount = subaccount
         self.key_id = os.environ.get(f'CF_{self.id}_KEY_ID') or (self.config[self.id.lower()][self.subaccount].key_id if self.subaccount else self.config[self.id.lower()].key_id)
         self.key_secret = os.environ.get(f'CF_{self.id}_KEY_SECRET') or (self.config[self.id.lower()][self.subaccount].key_secret if self.subaccount else self.config[self.id.lower()].key_secret)
         self.connection = None
         self.requires_authentication = False
         self.is_authenticated = False
-=======
-        self.key_id = os.environ.get(f'CF_{self.id}_KEY_ID') or self.config[self.id.lower()].key_id
-        self.key_secret = os.environ.get(f'CF_{self.id}_KEY_SECRET') or self.config[self.id.lower()].key_secret
-        self.key_passphrase = os.environ.get(f'CF_{self.id}_KEY_PASSWORD') or self.config[self.id.lower()].key_passphrase
-        self.requires_authentication = False
->>>>>>> 5b3d790c
         self._feed_config = defaultdict(list)
         self.http_conn = HTTPAsyncConn(self.id)
 
@@ -131,18 +120,12 @@
                 if is_authenticated_channel(channel):
                     if not self.key_id or not self.key_secret:
                         raise ValueError("Authenticated channel subscribed to, but no auth keys provided")
-<<<<<<< HEAD
                     self.authenticated_subscription[chan].update([self.std_symbol_to_exchange_symbol(symbol, self.id) for symbol in subscription[channel]])
                     self.normalized_symbols.extend(self.authenticated_subscription[chan])
                     self.requires_authentication = True
                 else:
                     self.subscription[chan].update([self.std_symbol_to_exchange_symbol(symbol, self.id) for symbol in subscription[channel]])
                     self.normalized_symbols.extend(self.subscription[chan])
-=======
-                    self.requires_authentication = True
-                self.normalized_symbols.extend(subscription[channel])
-                self.subscription[chan].update([self.std_symbol_to_exchange_symbol(symbol) for symbol in subscription[channel]])
->>>>>>> 5b3d790c
                 self._feed_config[channel].extend(self.normalized_symbols)
 
         if symbols and channels:
@@ -175,14 +158,10 @@
                           VOLUME: Callback(None),
                           CANDLES: Callback(None),
                           ORDER_INFO: Callback(None),
-<<<<<<< HEAD
                           USER_BALANCE: Callback(None),
                           USER_FILLS: Callback(None),
                           USER_POSITION: Callback(None),
                           USER_TRADES: Callback(None),
-=======
-                          USER_FILLS: Callback(None),
->>>>>>> 5b3d790c
                           }
 
         if callbacks:
@@ -360,11 +339,7 @@
         raise NotImplementedError
 
     async def authenticate(self, connection: AsyncConnection):
-<<<<<<< HEAD
-        return
-=======
         pass
->>>>>>> 5b3d790c
 
     async def shutdown(self):
         LOG.info('%s: feed shutdown starting...', self.id)
