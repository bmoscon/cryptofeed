--- conflicted
+++ resolved
@@ -29,7 +29,7 @@
     id = 'NotImplemented'
     http_sync = HTTPSync()
 
-    def __init__(self, address: Union[dict, str], timeout=120, timeout_interval=30, retries=10, symbols=None, channels=None, subscription=None, config: Union[Config, dict, str] = None, callbacks=None, max_depth=None, book_interval=1000, snapshot_interval=False, checksum_validation=False, cross_check=False, origin=None, exceptions=None, log_message_on_error=False, sandbox=False, subaccount=None):
+    def __init__(self, address: Union[dict, str], timeout=120, timeout_interval=30, retries=10, symbols=None, channels=None, subscription=None, config: Union[Config, dict, str] = None, callbacks=None, max_depth=None, book_interval=1000, snapshot_interval=False, checksum_validation=False, cross_check=False, origin=None, exceptions=None, log_message_on_error=False, sandbox=False):
         """
         address: str, or dict
             address to be used to create the connection.
@@ -95,14 +95,7 @@
         self.origin = origin
         self.checksum_validation = checksum_validation
         self.ws_defaults = {'ping_interval': 10, 'ping_timeout': None, 'max_size': 2**23, 'max_queue': None, 'origin': self.origin}
-<<<<<<< HEAD
-        self.subaccount = subaccount
-        self.key_id = os.environ.get(f'CF_{self.id}_KEY_ID') or (self.config[self.id.lower()][self.subaccount].key_id if self.subaccount else self.config[self.id.lower()].key_id)
-        self.key_secret = os.environ.get(f'CF_{self.id}_KEY_SECRET') or (self.config[self.id.lower()][self.subaccount].key_secret if self.subaccount else self.config[self.id.lower()].key_secret)
-        self.connection = None
-=======
         self.load_keys()
->>>>>>> f10a7d1a
         self.requires_authentication = False
         self.is_authenticated = False
         self._feed_config = defaultdict(list)
