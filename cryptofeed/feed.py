--- conflicted
+++ resolved
@@ -17,12 +17,8 @@
 class Feed:
     id = 'NotImplemented'
 
-<<<<<<< HEAD
-    def __init__(self, address, pairs=None, channels=None, config=None, callbacks=None,
-                 max_depth=None, book_interval=1000, origin=None):
-=======
-    def __init__(self, address, pairs=None, channels=None, config=None, callbacks=None, max_depth=None, book_interval=1000, cross_check=False):
->>>>>>> 2e07d24e
+
+    def __init__(self, address, pairs=None, channels=None, config=None, callbacks=None, max_depth=None, book_interval=1000, cross_check=False, origin=None):
         self.hash = str(uuid.uuid4())
         self.uuid = self.id + self.hash
         self.config = defaultdict(set)
@@ -113,11 +109,8 @@
             if not changed:
                 return
 
-<<<<<<< HEAD
-=======
         if self.cross_check:
             self.check_bid_ask_overlapping(book, pair)
->>>>>>> 2e07d24e
         if book_type == L2_BOOK:
             await self.callback(L2_BOOK, feed=self.id, pair=pair, book=book, timestamp=timestamp, receipt_timestamp=receipt_timestamp)
         else:
