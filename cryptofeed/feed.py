'''
Copyright (C) 2017-2020  Bryant Moscon - bmoscon@gmail.com

Please see the LICENSE file for the terms and conditions
associated with this software.
'''
import uuid
from collections import defaultdict

from cryptofeed.callback import Callback
from cryptofeed.standards import pair_std_to_exchange, feed_to_exchange, load_exchange_pair_mapping
from cryptofeed.defines import TRADES, TICKER, L2_BOOK, L3_BOOK, VOLUME, FUNDING, BOOK_DELTA, OPEN_INTEREST, BID, ASK, LIQUIDATIONS
from cryptofeed.util.book import book_delta, depth


class Feed:
    id = 'NotImplemented'

    def __init__(self, address, pairs=None, channels=None, config=None, callbacks=None,
                 max_depth=None, book_interval=1000, origin=None):
        self.hash = str(uuid.uuid4())
        self.uuid = self.id + self.hash
        self.config = defaultdict(set)
        self.address = address
        self.book_update_interval = book_interval
        self.updates = defaultdict(int)
        self.do_deltas = False
        self.pairs = []
        self.channels = []
        self.max_depth = max_depth
        self.previous_book = defaultdict(dict)
        self.origin = origin
        load_exchange_pair_mapping(self.id)

        if config is not None and (pairs is not None or channels is not None):
            raise ValueError("Use config, or channels and pairs, not both")

        if config is not None:
            for channel in config:
                chan = feed_to_exchange(self.id, channel)
                self.config[chan].update([pair_std_to_exchange(pair, self.id) for pair in config[channel]])

        if pairs:
            self.pairs = [pair_std_to_exchange(pair, self.id) for pair in pairs]
        if channels:
            self.channels = list(set([feed_to_exchange(self.id, chan) for chan in channels]))

        self.l3_book = {}
        self.l2_book = {}
        self.callbacks = {TRADES: Callback(None),
                          TICKER: Callback(None),
                          L2_BOOK: Callback(None),
                          L3_BOOK: Callback(None),
                          VOLUME: Callback(None),
                          FUNDING: Callback(None),
                          OPEN_INTEREST: Callback(None),
<<<<<<< HEAD
                          BOOK_DELTA: Callback(None)
                          }
=======
                          LIQUIDATIONS: Callback(None)}
>>>>>>> 3934fa6e

        if callbacks:
            for cb_type, cb_func in callbacks.items():
                self.callbacks[cb_type] = cb_func
                if cb_type == BOOK_DELTA:
                    self.do_deltas = True

        for key, callback in self.callbacks.items():
            if not isinstance(callback, list):
                self.callbacks[key] = [callback]

    async def book_callback(self, book: dict, book_type: str, pair: str, forced: bool, delta: dict, timestamp: float, receipt_timestamp: float):
        """
        Three cases we need to handle here

        1.  Book deltas are enabled (application of max depth here is trivial)
        1a. Book deltas are enabled, max depth is not, and exchange does not support deltas. Rare
        2.  Book deltas not enabled, but max depth is enabled
        3.  Neither deltas nor max depth enabled

        2 and 3 can be combined into a single block as long as application of depth modification
        happens first

        For 1, need to handle separate cases where a full book is returned vs a delta
        """
        if self.do_deltas:
            if not forced and self.updates[pair] < self.book_update_interval:
                if self.max_depth:
                    delta, book = await self.apply_depth(book, True, pair)
                    if not (delta[BID] or delta[ASK]):
                        return
                elif not delta:
                    # this will only happen in cases where an exchange does not support deltas and max depth is not enabled.
                    # this is an uncommon situation. Exchanges that do not support deltas will need
                    # to populate self.previous internally to avoid the unncesessary book copy on all other exchanges
                    delta = book_delta(self.previous_book[pair], book, book_type=book_type)
                    if not (delta[BID] or delta[ASK]):
                        return
                self.updates[pair] += 1
                await self.callback(BOOK_DELTA, feed=self.id, pair=pair, delta=delta, timestamp=timestamp, receipt_timestamp=receipt_timestamp)
                if self.updates[pair] != self.book_update_interval:
                    return
            elif forced and self.max_depth:
                # We want to send a full book update but need to apply max depth first
                _, book = await self.apply_depth(book, False, pair)
        elif self.max_depth:
            changed, book = await self.apply_depth(book, False, pair)
            if not changed:
                return

        if book_type == L2_BOOK:
            await self.callback(L2_BOOK, feed=self.id, pair=pair, book=book, timestamp=timestamp, receipt_timestamp=receipt_timestamp)
        else:
            await self.callback(L3_BOOK, feed=self.id, pair=pair, book=book, timestamp=timestamp, receipt_timestamp=receipt_timestamp)
        self.updates[pair] = 0

    async def callback(self, data_type, **kwargs):
        for cb in self.callbacks[data_type]:
            await cb(**kwargs)

    async def apply_depth(self, book: dict, do_delta: bool, pair: str):
        ret = depth(book, self.max_depth)
        if not do_delta:
            delta = self.previous_book[pair] != ret
            self.previous_book[pair] = ret
            return delta, ret

        delta = book_delta(self.previous_book[pair], ret)
        self.previous_book[pair] = ret
        return delta, ret

    async def message_handler(self, msg: str, timestamp: float):
        raise NotImplementedError


class RestFeed(Feed):
    async def message_handler(self):
        raise NotImplementedError<|MERGE_RESOLUTION|>--- conflicted
+++ resolved
@@ -54,12 +54,8 @@
                           VOLUME: Callback(None),
                           FUNDING: Callback(None),
                           OPEN_INTEREST: Callback(None),
-<<<<<<< HEAD
-                          BOOK_DELTA: Callback(None)
-                          }
-=======
+                          BOOK_DELTA: Callback(None),
                           LIQUIDATIONS: Callback(None)}
->>>>>>> 3934fa6e
 
         if callbacks:
             for cb_type, cb_func in callbacks.items():
