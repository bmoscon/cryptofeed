'''
Copyright (C) 2017-2021  Bryant Moscon - bmoscon@gmail.com

Please see the LICENSE file for the terms and conditions
associated with this software.
'''
import asyncio
from decimal import Decimal
import logging
from datetime import datetime as dt, timezone
from typing import Dict, Optional, Tuple, Union

<<<<<<< HEAD
from cryptofeed.defines import CANDLES, FUNDING, L2_BOOK, L3_BOOK, OPEN_INTEREST, POSITIONS, TICKER, TRADES, TRANSACTIONS, BALANCES, ORDER_INFO, USER_FILLS
=======
from cryptofeed.defines import CANDLES, FUNDING, L2_BOOK, L3_BOOK, OPEN_INTEREST, TICKER, TRADES, TRANSACTIONS, BALANCES, ORDER_INFO, FILLS
>>>>>>> d1c3cc51
from cryptofeed.symbols import Symbol, Symbols
from cryptofeed.connection import HTTPSync
from cryptofeed.exceptions import UnsupportedDataFeed, UnsupportedSymbol, UnsupportedTradingOption
from cryptofeed.config import Config


LOG = logging.getLogger('feedhandler')


class Exchange:
    id = NotImplemented
    symbol_endpoint = NotImplemented
    _parse_symbol_data = NotImplemented
    websocket_channels = NotImplemented
    request_limit = NotImplemented
    valid_candle_intervals = NotImplemented
    http_sync = HTTPSync()

    def __init__(self, config=None, sandbox=False, subaccount=None, **kwargs):
        self.config = Config(config=config)
        self.sandbox = sandbox
        self.subaccount = subaccount

        keys = self.config[self.id.lower()] if self.subaccount is None else self.config[self.id.lower()][self.subaccount]
        self.key_id = keys.key_id
        self.key_secret = keys.key_secret
        self.key_passphrase = keys.key_passphrase
        self.account_name = keys.account_name

        if not Symbols.populated(self.id):
            self.symbol_mapping()
        self.normalized_symbol_mapping, _ = Symbols.get(self.id)
        self.exchange_symbol_mapping = {value: key for key, value in self.normalized_symbol_mapping.items()}

    @classmethod
    def timestamp_normalize(cls, ts: dt) -> float:
        return ts.timestamp()

    @classmethod
    def normalize_order_options(cls, option: str):
        if option not in cls.order_options:
            raise UnsupportedTradingOption
        return cls.order_options[option]

    @classmethod
    def info(cls) -> Dict:
        """
        Return information about the Exchange for REST and Websocket data channels
        """
        symbols = cls.symbol_mapping()
        data = Symbols.get(cls.id)[1]
        data['symbols'] = list(symbols.keys())
        data['channels'] = {
            'rest': list(cls.rest_channels) if hasattr(cls, 'rest_channels') else [],
            'websocket': list(cls.websocket_channels.keys())
        }
        return data

    @classmethod
    def symbols(cls, refresh=False) -> Dict:
        return list(cls.symbol_mapping(refresh=refresh).keys())

    @classmethod
    def symbol_mapping(cls, refresh=False) -> Dict:
        if Symbols.populated(cls.id) and not refresh:
            return Symbols.get(cls.id)[0]
        try:
            LOG.debug("%s: reading symbol information from %s", cls.id, cls.symbol_endpoint)
            if isinstance(cls.symbol_endpoint, list):
                data = []
                for ep in cls.symbol_endpoint:
                    data.append(cls.http_sync.read(ep, json=True, uuid=cls.id))
            elif isinstance(cls.symbol_endpoint, dict):
                data = []
                for input, output in cls.symbol_endpoint.items():
                    for d in cls.http_sync.read(input, json=True, uuid=cls.id):
                        data.append(cls.http_sync.read(f"{output}{d}", json=True, uuid=cls.id))
            else:
                data = cls.http_sync.read(cls.symbol_endpoint, json=True, uuid=cls.id)

            syms, info = cls._parse_symbol_data(data)
            Symbols.set(cls.id, syms, info)
            return syms
        except Exception as e:
            LOG.error("%s: Failed to parse symbol information: %s", cls.id, str(e), exc_info=True)
            raise

    @classmethod
    def std_channel_to_exchange(cls, channel: str) -> str:
        try:
            return cls.websocket_channels[channel]
        except KeyError:
            raise UnsupportedDataFeed(f'{channel} is not supported on {cls.id}')

    @classmethod
    def exchange_channel_to_std(cls, channel: str) -> str:
        for chan, exch in cls.websocket_channels.items():
            if exch == channel:
                return chan
        raise ValueError(f'Unable to normalize channel {cls.id}')

    @classmethod
    def is_authenticated_channel(cls, channel: str) -> bool:
<<<<<<< HEAD
        return channel in (ORDER_INFO, USER_FILLS, TRANSACTIONS, BALANCES, POSITIONS)
=======
        return channel in (ORDER_INFO, FILLS, TRANSACTIONS, BALANCES)
>>>>>>> d1c3cc51

    def exchange_symbol_to_std_symbol(self, symbol: str) -> str:
        try:
            return self.exchange_symbol_mapping[symbol]
        except KeyError:
            raise UnsupportedSymbol(f'{symbol} is not supported on {self.id}')

    def std_symbol_to_exchange_symbol(self, symbol: Union[str, Symbol]) -> str:
        if isinstance(symbol, Symbol):
            symbol = symbol.normalized
        try:
            return self.normalized_symbol_mapping[symbol]
        except KeyError:
            raise UnsupportedSymbol(f'{symbol} is not supported on {self.id}')


class RestExchange:
    api = NotImplemented
    sandbox_api = NotImplemented
    rest_channels = NotImplemented
    order_options = NotImplemented

    def _datetime_normalize(self, timestamp: Union[str, int, float, dt]) -> float:
        if isinstance(timestamp, (float, int)):
            return timestamp
        if isinstance(timestamp, dt):
            return timestamp.replace(tzinfo=timezone.utc).timestamp()
        if isinstance(timestamp, str):
            try:
                return dt.strptime(timestamp, '%Y-%m-%d %H:%M:%S.%f').replace(tzinfo=timezone.utc).timestamp()
            except ValueError:
                return dt.strptime(timestamp, '%Y-%m-%d %H:%M:%S').replace(tzinfo=timezone.utc).timestamp()

    def _interval_normalize(self, start, end) -> Tuple[Optional[float], Optional[float]]:
        if start:
            start = self._datetime_normalize(start)
            if not end:
                end = dt.now()
        if end:
            end = self._datetime_normalize(end)
        return start, end if start else None

    # public / non account specific
    def ticker_sync(self, symbol: str, retry_count=1, retry_delay=60):
        return asyncio.get_event_loop().run_until_complete(self.ticker(symbol, retry_count=retry_count, retry_delay=retry_delay))

    async def ticker(self, symbol: str, retry_count=1, retry_delay=60):
        raise NotImplementedError

    def candles_sync(self, symbol: str, start=None, end=None, interval='1m', retry_count=1, retry_delay=60):
        gen = self.candles(symbol, start=start, end=end, interval=interval, retry_count=retry_count, retry_delay=retry_delay)
        try:
            loop = asyncio.get_event_loop()

            while True:
                yield loop.run_until_complete(gen.__anext__())
        except StopAsyncIteration:
            return

    async def candles(self, symbol: str, start=None, end=None, interval='1m', retry_count=1, retry_delay=60):
        raise NotImplementedError

    def trades_sync(self, symbol: str, start=None, end=None, retry_count=1, retry_delay=60):
        gen = self.trades(symbol, start=start, end=end, retry_count=retry_count, retry_delay=retry_delay)
        try:
            loop = asyncio.get_event_loop()

            while True:
                yield loop.run_until_complete(gen.__anext__())
        except StopAsyncIteration:
            return

    async def trades(self, symbol: str, start=None, end=None, retry_count=1, retry_delay=60):
        raise NotImplementedError

    def funding_sync(self, symbol: str, retry_count=1, retry_delay=60):
        return asyncio.get_event_loop().run_until_complete(self.funding(symbol, retry_count=retry_count, retry_delay=retry_delay))

    async def funding(self, symbol: str, retry_count=1, retry_delay=60):
        raise NotImplementedError

    def open_interest_sync(self, symbol: str, retry_count=1, retry_delay=60):
        return asyncio.get_event_loop().run_until_complete(self.open_interest(symbol, retry_count=retry_count, retry_delay=retry_delay))

    async def open_interest(self, symbol: str, retry_count=1, retry_delay=60):
        raise NotImplementedError

    def l2_book_sync(self, symbol: str, retry_count=1, retry_delay=60):
        return asyncio.get_event_loop().run_until_complete(self.l2_book(symbol, retry_count=retry_count, retry_delay=retry_delay))

    async def l2_book(self, symbol: str, retry_count=1, retry_delay=60):
        raise NotImplementedError

    def l3_book_sync(self, symbol: str, retry_count=1, retry_delay=60):
        return asyncio.get_event_loop().run_until_complete(self.l3_book(symbol, retry_count=retry_count, retry_delay=retry_delay))

    async def l3_book(self, symbol: str, retry_count=1, retry_delay=60):
        raise NotImplementedError

    # account specific
    def place_order_sync(self, symbol: str, side: str, order_type: str, amount: Decimal, price=None, **kwargs):
        return asyncio.get_event_loop().run_until_complete(self.place_order(symbol, side, order_type, amount, price, **kwargs))

    async def place_order(self, symbol: str, side: str, order_type: str, amount: Decimal, price=None, **kwargs):
        raise NotImplementedError

    def cancel_order_sync(self, order_id: str, **kwargs):
        return asyncio.get_event_loop().run_until_complete(self.cancel_order(order_id, **kwargs))

    async def cancel_order(self, order_id: str, **kwargs):
        raise NotImplementedError

    def orders_sync(self, symbol: str = None):
        return asyncio.get_event_loop().run_until_complete(self.orders(symbol))

    async def orders(self, symbol: str = None):
        raise NotImplementedError

    def order_status_sync(self, order_id: str):
        return asyncio.get_event_loop().run_until_complete(self.order_status(order_id))

    async def order_status(self, order_id: str):
        raise NotImplementedError

    def trade_history_sync(self, symbol: str = None, start=None, end=None):
        return asyncio.get_event_loop().run_until_complete(self.trade_history(symbol, start, end))

    async def trade_history(self, symbol: str = None, start=None, end=None):
        raise NotImplementedError

    def balances_sync(self):
        return asyncio.get_event_loop().run_until_complete(self.balances())

    async def balances(self):
        raise NotImplementedError

    def positions_sync(self, **kwargs):
        return asyncio.get_event_loop().run_until_complete(self.positions(**kwargs))

    async def positions(self, **kwargs):
        raise NotImplementedError

    def ledger_sync(self, aclass=None, asset=None, ledger_type=None, start=None, end=None):
        return asyncio.get_event_loop().run_until_complete(self.ledger(aclass, asset, ledger_type, start, end))

    async def ledger(self, aclass=None, asset=None, ledger_type=None, start=None, end=None):
        raise NotImplementedError

    def __getitem__(self, key):
        if key == TRADES:
            return self.trades
        elif key == CANDLES:
            return self.candles
        elif key == FUNDING:
            return self.funding
        elif key == L2_BOOK:
            return self.l2_book
        elif key == L3_BOOK:
            return self.l3_book
        elif key == TICKER:
            return self.ticker
        elif key == OPEN_INTEREST:
            return self.open_interest<|MERGE_RESOLUTION|>--- conflicted
+++ resolved
@@ -10,11 +10,7 @@
 from datetime import datetime as dt, timezone
 from typing import Dict, Optional, Tuple, Union
 
-<<<<<<< HEAD
-from cryptofeed.defines import CANDLES, FUNDING, L2_BOOK, L3_BOOK, OPEN_INTEREST, POSITIONS, TICKER, TRADES, TRANSACTIONS, BALANCES, ORDER_INFO, USER_FILLS
-=======
-from cryptofeed.defines import CANDLES, FUNDING, L2_BOOK, L3_BOOK, OPEN_INTEREST, TICKER, TRADES, TRANSACTIONS, BALANCES, ORDER_INFO, FILLS
->>>>>>> d1c3cc51
+from cryptofeed.defines import CANDLES, FUNDING, L2_BOOK, L3_BOOK, OPEN_INTEREST, POSITIONS, TICKER, TRADES, TRANSACTIONS, BALANCES, ORDER_INFO, FILLS
 from cryptofeed.symbols import Symbol, Symbols
 from cryptofeed.connection import HTTPSync
 from cryptofeed.exceptions import UnsupportedDataFeed, UnsupportedSymbol, UnsupportedTradingOption
@@ -118,11 +114,7 @@
 
     @classmethod
     def is_authenticated_channel(cls, channel: str) -> bool:
-<<<<<<< HEAD
-        return channel in (ORDER_INFO, USER_FILLS, TRANSACTIONS, BALANCES, POSITIONS)
-=======
-        return channel in (ORDER_INFO, FILLS, TRANSACTIONS, BALANCES)
->>>>>>> d1c3cc51
+        return channel in (ORDER_INFO, FILLS, TRANSACTIONS, BALANCES, POSITIONS)
 
     def exchange_symbol_to_std_symbol(self, symbol: str) -> str:
         try:
